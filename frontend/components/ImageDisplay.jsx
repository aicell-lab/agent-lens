import React, { useEffect, useRef, useState } from 'react';
import PropTypes from 'prop-types';
import { makeMap, addMapMask } from './MapSetup';
import MapButton from './MapButton';
import ChatbotButton from './ChatbotButton';
import MapInteractions from './MapInteractions';
import ControlPanel from './ControlPanel';
import XYZ from 'ol/source/XYZ';
import TileLayer from 'ol/layer/Tile';

const ImageDisplay = ({ appendLog, segmentService, microscopeControlService }) => {
  const [map, setMap] = useState(null);
  const mapRef = useRef(null); // Reference to the map container
  const effectRan = useRef(false);
  const [vectorLayer, setVectorLayer] = useState(null);
  const [isControlSectionOpen, setIsControlSectionOpen] = useState(false);
  const [snapshotImage, setSnapshotImage] = useState(null);
  const [imageLayer, setImageLayer] = useState(null);

  const imageWidth = 2048;
  const imageHeight = 2048;
  const extent = [0, 0, imageWidth, imageHeight];

  useEffect(() => {
    if (!map && mapRef.current && !effectRan.current) {
      const newMap = makeMap(mapRef, extent);
      setMap(newMap);
      addTileLayer(newMap, 0);
      addMapMask(newMap, setVectorLayer);
      effectRan.current = true;
    }

    return () => {
      if (map) {
        map.setTarget(null);
      }
    };
  }, [mapRef.current]);

  useEffect(() => {
    return () => {
      if (snapshotImage) {
        URL.revokeObjectURL(snapshotImage);
      }
    };
  }, [snapshotImage]);

  const channelNames = {
    0: 'BF_LED_matrix_full',
    11: 'Fluorescence_405_nm_Ex',
    12: 'Fluorescence_488_nm_Ex',
    14: 'Fluorescence_561_nm_Ex',
    13: 'Fluorescence_638_nm_Ex'
  };
  
  const addTileLayer = (map, channelKey) => {
    const channelName = channelNames[channelKey];
    console.log(map);
  
    if (imageLayer) {
      map.removeLayer(imageLayer);
    }

    const tileLayer = new TileLayer({
      source: new XYZ({
<<<<<<< HEAD
        url: `https://hypha.aicell.io/agent-lens/services/microscope-tile-service/get_tile_base64?channel_name=${channelName}&z={z}&x={x}&y={y}`,
=======
        url: `https://hypha.aicell.io/agent-lens/services/microscope-tile-service
/get_tile_base64?channel_name=${channelName}&z={z}&x={x}&y={y}`,
>>>>>>> 34a665d6
        crossOrigin: 'anonymous',
        tileSize: 2048,
        maxZoom: 4,
        tileLoadFunction: function(tile, src) {
          fetch(src)
            .then(response => response.json())
            .then(data => {
              const base64Image = data;
              tile.getImage().src = `data:image/png;base64,${base64Image}`;
            })
            .catch(error => {
              console.log(`Failed to load tile: ${src}`, error);
            });
        }
      }),
    });
  
    map.addLayer(tileLayer);
    setImageLayer(tileLayer);
  };

  return (
    <>
      <div className="relative top-0 left-0 w-full h-screen bg-gray-100 flex items-center justify-center overflow-hidden">
        <div ref={mapRef} className="w-full h-full"></div>
        <MapInteractions segmentService={segmentService} snapshotImage={snapshotImage} map={map} extent={extent} appendLog={appendLog} vectorLayer={vectorLayer} />
        <MapButton onClick={() => setIsControlSectionOpen(!isControlSectionOpen)} icon="fa-cog" bottom="10" right="10" />
        <ChatbotButton microscopeControlService={microscopeControlService} appendLog={appendLog} bottom="10" />
      </div>
      {isControlSectionOpen && (
        <ControlPanel
          map={map}
          setSnapshotImage={setSnapshotImage}
          snapshotImage={snapshotImage}
          microscopeControlService={microscopeControlService}
          segmentService={segmentService}
          appendLog={appendLog}
          addTileLayer={addTileLayer}
          channelNames={channelNames}
          vectorLayer={vectorLayer}
          onClose={() => setIsControlSectionOpen(false)}
        />
      )}
    </>
  );
};

ImageDisplay.propTypes = {
  appendLog: PropTypes.func.isRequired,
  segmentService: PropTypes.object,
  microscopeControlService: PropTypes.object,
};

export default ImageDisplay;<|MERGE_RESOLUTION|>--- conflicted
+++ resolved
@@ -63,12 +63,8 @@
 
     const tileLayer = new TileLayer({
       source: new XYZ({
-<<<<<<< HEAD
         url: `https://hypha.aicell.io/agent-lens/services/microscope-tile-service/get_tile_base64?channel_name=${channelName}&z={z}&x={x}&y={y}`,
-=======
-        url: `https://hypha.aicell.io/agent-lens/services/microscope-tile-service
-/get_tile_base64?channel_name=${channelName}&z={z}&x={x}&y={y}`,
->>>>>>> 34a665d6
+
         crossOrigin: 'anonymous',
         tileSize: 2048,
         maxZoom: 4,
