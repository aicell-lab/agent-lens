--- conflicted
+++ resolved
@@ -15,7 +15,6 @@
   onClose,
 }) => {
   const [isLightOn, setIsLightOn] = useState(false);
-<<<<<<< HEAD
   const [xPosition, setXPosition] = useState(0);
   const [yPosition, setYPosition] = useState(0);
   const [zPosition, setZPosition] = useState(0);
@@ -26,9 +25,6 @@
   const [illuminationChannel, setIlluminationChannel] = useState("0");
   const [cameraExposure, setCameraExposure] = useState(100);
   const [isLiveView, setIsLiveView] = useState(false);
-=======
-  const [move, setMove] = useState({ x: 0, y: 0, z: 0 });
->>>>>>> 8c52ce60
   const canvasRef = useRef(null);
 
   const fetchStatus = async () => {
@@ -265,29 +261,16 @@
               disabled={!microscopeControlService}
               iconClass="fas fa-camera"
             >
-<<<<<<< HEAD
               <i className="fas fa-camera icon"></i> Snap Image
             </button>
             <button
               className={`control-button live-button ${isLiveView ? 'bg-red-500 hover:bg-red-600' : 'bg-purple-500 hover:bg-purple-600'} text-white w-1/4 p-2 rounded`}
               onClick={isLiveView ? stopLiveView : startLiveView}
-=======
-              Snap Image
-            </ControlButton>
-            <ControlButton
-              className="control-button live-button bg-purple-500 text-white hover:bg-purple-600 w-1/4 p-2 rounded"
-              onClick={startLiveView}
->>>>>>> 8c52ce60
               disabled={!microscopeControlService}
               iconClass="fas fa-video"
             >
-<<<<<<< HEAD
               <i className="fas fa-video icon"></i> {isLiveView ? 'Stop Live' : 'Live'}
             </button>
-=======
-              Live
-            </ControlButton>
->>>>>>> 8c52ce60
           </div>
         </div>
 
@@ -332,8 +315,6 @@
             </div>
           ))}
         </div>
-<<<<<<< HEAD
-
         <div className="illumination-camera-container mb-4 flex justify-between">
           <div className="illumination-settings p-2 border border-gray-300 rounded-lg w-1/2">
             <div className="illumination-intensity mb-4">
@@ -382,14 +363,6 @@
             />
           </div>
         </div>
-=======
-        <CameraSettings
-          map={map}
-          microscopeControlService={microscopeControlService}
-          addTileLayer={addTileLayer}
-          channelNames={channelNames}
-        />
->>>>>>> 8c52ce60
       </div>
     </Rnd>
   );
