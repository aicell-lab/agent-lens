import React, { useState, useEffect, useRef, useMemo, useCallback } from 'react';
import PropTypes from 'prop-types';
import { validateNumberInput, useValidatedNumberInput, getInputValidationClasses } from '../utils'; // Import validation utilities
import './MicroscopeMapDisplay.css';

const MicroscopeMapDisplay = ({
  isOpen,
  onClose,
  microscopeConfiguration,
  isWebRtcActive,
  videoRef,
  remoteStream,
  frameMetadata,
  videoZoom,
  setVideoZoom,
  snapshotImage,
  snappedImageData,
  isDragging,
  dragTransform,
  microscopeControlService,
  appendLog,
  showNotification,
  fallbackStagePosition,
  onOpenImageJ,
  imjoyApi,
  webRtcError,
  microscopeBusy,
  setMicroscopeBusy,
  currentOperation,
  videoContrastMin,
  setVideoContrastMin,
  videoContrastMax,
  setVideoContrastMax,
  autoContrastEnabled,
  setAutoContrastEnabled,
  autoContrastMinAdjust,
  setAutoContrastMinAdjust,
  autoContrastMaxAdjust,
  setAutoContrastMaxAdjust,
  isDataChannelConnected,
  isContrastControlsCollapsed,
  setIsContrastControlsCollapsed,
  selectedMicroscopeId,
  onMouseDown,
  onMouseMove,
  onMouseUp,
  onMouseLeave,
  toggleWebRtcStream,
}) => {
  const mapContainerRef = useRef(null);
  const canvasRef = useRef(null);
  const mapVideoRef = useRef(null);
  const dragImageDisplayRef = useRef(null);
  
  // Check if using simulated microscope - disable scanning features
  const isSimulatedMicroscope = selectedMicroscopeId === 'agent-lens/squid-control-reef';
  
  // Close scan configurations when switching to simulated microscope
  useEffect(() => {
    if (isSimulatedMicroscope) {
      // Close any open scan configurations
      setShowScanConfig(false);
      setShowQuickScanConfig(false);
      setIsRectangleSelection(false);
      setRectangleStart(null);
      setRectangleEnd(null);
    }
  }, [isSimulatedMicroscope]);
  
  // Map view mode: 'FOV_FITTED' for fitted video view, 'FREE_PAN' for stage map view
  const [mapViewMode, setMapViewMode] = useState('FOV_FITTED');
  const [scaleLevel, setScaleLevel] = useState(0); // Start at highest resolution for FOV_FITTED mode
  const [zoomLevel, setZoomLevel] = useState(1.0); // Start at 100% zoom for FOV_FITTED mode
  const [mapPan, setMapPan] = useState({ x: 0, y: 0 });
  const [isPanning, setIsPanning] = useState(false);
  const [panStart, setPanStart] = useState({ x: 0, y: 0 });
  
  // Add state to track active zoom operations
  const [isZooming, setIsZooming] = useState(false);
  const zoomTimeoutRef = useRef(null);
  
  // New states for scan functionality
  const [isRectangleSelection, setIsRectangleSelection] = useState(false);
  const [rectangleStart, setRectangleStart] = useState(null);
  const [rectangleEnd, setRectangleEnd] = useState(null);
  const [showScanConfig, setShowScanConfig] = useState(false);
  const [isScanInProgress, setIsScanInProgress] = useState(false);
  const [scanParameters, setScanParameters] = useState({
    start_x_mm: 20,
    start_y_mm: 20,
    Nx: 5,
    Ny: 5,
    dx_mm: 0.85,
    dy_mm: 0.85,
    illumination_settings: [
      {
        channel: 'BF LED matrix full',
        intensity: 50,
        exposure_time: 100
      }
    ],
    do_contrast_autofocus: false,
    do_reflection_af: false
  });

  // Quick scan functionality states
  const [showQuickScanConfig, setShowQuickScanConfig] = useState(false);
  const [isQuickScanInProgress, setIsQuickScanInProgress] = useState(false);
  const [quickScanParameters, setQuickScanParameters] = useState({
    wellplate_type: '96',
    exposure_time: 4,
    intensity: 100,
    fps_target: 5,
    n_stripes: 3,
    stripe_width_mm: 4,
    dy_mm: 0.85,
    velocity_scan_mm_per_s: 3.0
  });

  // Layer dropdown state
  const [isLayerDropdownOpen, setIsLayerDropdownOpen] = useState(false);
  const layerDropdownRef = useRef(null);

  // Clear canvas confirmation dialog state
  const [showClearCanvasConfirmation, setShowClearCanvasConfirmation] = useState(false);

  // Calculate stage dimensions from configuration (moved early to avoid dependency issues)
  const stageDimensions = useMemo(() => {
    if (!microscopeConfiguration?.limits?.software_pos_limit) {
      return { width: 100, height: 70 }; // Default dimensions in mm
    }
    const limits = microscopeConfiguration.limits.software_pos_limit;
    const width = limits.x_positive - limits.x_negative;
    const height = limits.y_positive - limits.y_negative;
    return { 
      width, 
      height,
      xMin: limits.x_negative,
      xMax: limits.x_positive,
      yMin: limits.y_negative || 0,
      yMax: limits.y_positive
    };
  }, [microscopeConfiguration]);

  // Calculate dynamic bounds for scan parameters based on microscope configuration
  const scanBounds = useMemo(() => {
    if (!stageDimensions || !microscopeConfiguration?.limits?.software_pos_limit) {
      return {
        xMin: 0, xMax: 200,
        yMin: 0, yMax: 100
      };
    }
    return {
      xMin: stageDimensions.xMin,
      xMax: stageDimensions.xMax,
      yMin: stageDimensions.yMin,
      yMax: stageDimensions.yMax
    };
  }, [stageDimensions, microscopeConfiguration]);

  // Custom validation function for start positions that considers grid end position
  const validateStartPosition = useCallback((value, isX = true) => {
    const currentScanParams = scanParameters;
    const endPosition = isX 
      ? value + (currentScanParams.Nx - 1) * currentScanParams.dx_mm
      : value + (currentScanParams.Ny - 1) * currentScanParams.dy_mm;
    
    const maxAllowed = isX ? scanBounds.xMax : scanBounds.yMax;
    const minAllowed = isX ? scanBounds.xMin : scanBounds.yMin;
    
    if (value < minAllowed) {
      return { isValid: false, value: null, error: `Start position must be at least ${minAllowed.toFixed(1)} mm` };
    }
    
    if (endPosition > maxAllowed) {
      const maxStartForGrid = maxAllowed - (isX ? (currentScanParams.Nx - 1) * currentScanParams.dx_mm : (currentScanParams.Ny - 1) * currentScanParams.dy_mm);
      return { 
        isValid: false, 
        value: null, 
        error: `Grid extends beyond stage limit. Max start position: ${maxStartForGrid.toFixed(1)} mm` 
      };
    }
    
    return { isValid: true, value: value, error: null };
  }, [scanParameters, scanBounds]);

  // Custom validation function for grid size that considers current start position
  const validateGridSize = useCallback((value, isNx = true) => {
    const currentScanParams = scanParameters;
    const startPos = isNx ? currentScanParams.start_x_mm : currentScanParams.start_y_mm;
    const stepSize = isNx ? currentScanParams.dx_mm : currentScanParams.dy_mm;
    const endPosition = startPos + (value - 1) * stepSize;
    
    const maxAllowed = isNx ? scanBounds.xMax : scanBounds.yMax;
    
    if (value < 1) {
      return { isValid: false, value: null, error: 'Grid size must be at least 1' };
    }
    
    if (endPosition > maxAllowed) {
      const maxGridSize = Math.floor((maxAllowed - startPos) / stepSize) + 1;
      return { 
        isValid: false, 
        value: null, 
        error: `Grid too large. Max size: ${maxGridSize} positions` 
      };
    }
    
    return { isValid: true, value: value, error: null };
  }, [scanParameters, scanBounds]);

  // Validation hooks for scan parameters with "Enter to confirm" behavior
  const startXInput = useValidatedNumberInput(
    scanParameters.start_x_mm,
    (value) => setScanParameters(prev => ({ ...prev, start_x_mm: value })),
    { 
      min: scanBounds.xMin, 
      max: scanBounds.xMax, 
      allowFloat: true,
      customValidation: (value) => validateStartPosition(value, true)
    },
    showNotification
  );

  const startYInput = useValidatedNumberInput(
    scanParameters.start_y_mm,
    (value) => setScanParameters(prev => ({ ...prev, start_y_mm: value })),
    { 
      min: scanBounds.yMin, 
      max: scanBounds.yMax, 
      allowFloat: true,
      customValidation: (value) => validateStartPosition(value, false)
    },
    showNotification
  );

  const nxInput = useValidatedNumberInput(
    scanParameters.Nx,
    (value) => setScanParameters(prev => ({ ...prev, Nx: value })),
    { 
      min: 1, 
      max: 50, 
      allowFloat: false,
      customValidation: (value) => validateGridSize(value, true)
    },
    showNotification
  );

  const nyInput = useValidatedNumberInput(
    scanParameters.Ny,
    (value) => setScanParameters(prev => ({ ...prev, Ny: value })),
    { 
      min: 1, 
      max: 50, 
      allowFloat: false,
      customValidation: (value) => validateGridSize(value, false)
    },
    showNotification
  );

  const dxInput = useValidatedNumberInput(
    scanParameters.dx_mm,
    (value) => setScanParameters(prev => ({ ...prev, dx_mm: value })),
    { min: 0.01, max: 10, allowFloat: true },
    showNotification
  );

  const dyInput = useValidatedNumberInput(
    scanParameters.dy_mm,
    (value) => setScanParameters(prev => ({ ...prev, dy_mm: value })),
    { min: 0.01, max: 10, allowFloat: true },
    showNotification
  );



  // Validation hooks for quick scan parameters with "Enter to confirm" behavior
  const quickExposureInput = useValidatedNumberInput(
    quickScanParameters.exposure_time,
    (value) => setQuickScanParameters(prev => ({ ...prev, exposure_time: value })),
    { min: 1, max: 30, allowFloat: true },
    showNotification
  );

  const quickIntensityInput = useValidatedNumberInput(
    quickScanParameters.intensity,
    (value) => setQuickScanParameters(prev => ({ ...prev, intensity: value })),
    { min: 1, max: 100, allowFloat: false },
    showNotification
  );

  const quickFpsInput = useValidatedNumberInput(
    quickScanParameters.fps_target,
    (value) => setQuickScanParameters(prev => ({ ...prev, fps_target: value })),
    { min: 1, max: 60, allowFloat: false },
    showNotification
  );

  const quickStripesInput = useValidatedNumberInput(
    quickScanParameters.n_stripes,
    (value) => setQuickScanParameters(prev => ({ ...prev, n_stripes: value })),
    { min: 1, max: 10, allowFloat: false },
    showNotification
  );

  const quickStripeWidthInput = useValidatedNumberInput(
    quickScanParameters.stripe_width_mm,
    (value) => setQuickScanParameters(prev => ({ ...prev, stripe_width_mm: value })),
    { min: 0.5, max: 10.0, allowFloat: true },
    showNotification
  );

  const quickDyInput = useValidatedNumberInput(
    quickScanParameters.dy_mm,
    (value) => setQuickScanParameters(prev => ({ ...prev, dy_mm: value })),
    { min: 0.1, max: 5.0, allowFloat: true },
    showNotification
  );

  const quickVelocityInput = useValidatedNumberInput(
    quickScanParameters.velocity_scan_mm_per_s,
    (value) => setQuickScanParameters(prev => ({ ...prev, velocity_scan_mm_per_s: value })),
    { min: 1, max: 30, allowFloat: true },
    showNotification
  );
  
  // Layer visibility management
  const [visibleLayers, setVisibleLayers] = useState({
    wellPlate: true,
    scanResults: true,
    channels: {
      'BF LED matrix full': true,
      'Fluorescence 405 nm Ex': false,
      'Fluorescence 488 nm Ex': false,
      'Fluorescence 561 nm Ex': false,
      'Fluorescence 638 nm Ex': false,
      'Fluorescence 730 nm Ex': false
    }
  });
  
  // Tile-based canvas state (replacing single stitchedCanvasData)
  const [stitchedTiles, setStitchedTiles] = useState([]); // Array of tile objects
  const [isLoadingCanvas, setIsLoadingCanvas] = useState(false);
  const canvasUpdateTimerRef = useRef(null);
  const lastCanvasRequestRef = useRef({ x: 0, y: 0, width: 0, height: 0, scale: 0 });
  const activeTileRequestsRef = useRef(new Set()); // Track active requests to prevent duplicates

  // Calculate pixelsPerMm from microscope configuration
  const pixelsPerMm = useMemo(() => {
    if (!microscopeConfiguration?.optics?.calculated_pixel_size_mm || !microscopeConfiguration?.acquisition?.crop_width) {
      return 10; // Fallback to original hardcoded value
    }
    
    const calculatedPixelSizeMm = microscopeConfiguration.optics.calculated_pixel_size_mm;
    const cropWidth = microscopeConfiguration.acquisition.crop_width;
    const displayWidth = 750; // Video frame display size
    
    // Calculate actual pixel size for the display window
    // calculated_pixel_size_mm is for the full crop, scale it for display
    const actualPixelSizeMm = calculatedPixelSizeMm * (cropWidth / displayWidth);
    
    // Convert to pixels per mm
    return 1 / actualPixelSizeMm;
  }, [microscopeConfiguration]);

  // Calculate FOV size from microscope configuration
  const fovSize = useMemo(() => {
    if (!microscopeConfiguration?.optics?.calculated_pixel_size_mm || !microscopeConfiguration?.acquisition?.crop_width) {
      return 0.5; // Fallback for 40x objective
    }
    
    const calculatedPixelSizeMm = microscopeConfiguration.optics.calculated_pixel_size_mm;
    const cropWidth = microscopeConfiguration.acquisition.crop_width;
    const displayWidth = 750; // Video frame display size
    
    // Calculate FOV: display_width_pixels * pixel_size_mm
    const actualPixelSizeMm = calculatedPixelSizeMm * (cropWidth / displayWidth);
    return displayWidth * actualPixelSizeMm;
  }, [microscopeConfiguration]);

  // Get current stage position from metadata or fallback
  const currentStagePosition = useMemo(() => {
    // Prefer WebRTC metadata when available
    if (frameMetadata?.stage_position &&
        typeof frameMetadata.stage_position.x_mm === 'number' &&
        typeof frameMetadata.stage_position.y_mm === 'number' &&
        typeof frameMetadata.stage_position.z_mm === 'number') {
      return {
        x: frameMetadata.stage_position.x_mm,
        y: frameMetadata.stage_position.y_mm,
        z: frameMetadata.stage_position.z_mm
      };
    }
    
    // Fallback to status data when WebRTC is not active
    if (fallbackStagePosition && 
        typeof fallbackStagePosition.x === 'number' && 
        typeof fallbackStagePosition.y === 'number' && 
        typeof fallbackStagePosition.z === 'number') {
      return {
        x: fallbackStagePosition.x,
        y: fallbackStagePosition.y,
        z: fallbackStagePosition.z
      };
    }
    
    return null;
  }, [frameMetadata, fallbackStagePosition]);

  // In FOV_FITTED mode, automatically calculate scale and pan to fit video in the display
  // In FREE_PAN mode, use manual scale and pan controls
  // Scale levels: 0=1x, 1=0.25x, 2=0.0625x, 3=0.015625x, 4=0.00390625x (4x difference between levels)
  // Zoom range: 25% to 1600% (0.25x to 16x) within each scale level
  const baseScale = 1 / Math.pow(4, scaleLevel);
  const calculatedMapScale = baseScale * zoomLevel;
  
  // Auto-calculate scale and pan for FOV_FITTED mode
  const autoFittedScale = useMemo(() => {
    const container = mapContainerRef.current;
    if (!container) return 1;
    
    // In FOV_FITTED mode, we want the FOV box to always appear as a consistent size
    // representing the video display area, regardless of microscope configuration loading
    const containerWidth = container.clientWidth;
    const containerHeight = container.clientHeight;
    
    // Use a fixed FOV display size that represents the video window
    // This should be consistent regardless of whether config is loaded
    const videoDisplaySize = Math.min(containerWidth, containerHeight) * 0.8; // 80% of container
    
    // If we have real configuration data, use it for accurate scaling
    if (currentStagePosition && stageDimensions && fovSize && pixelsPerMm > 0) {
      const fovPixelWidth = fovSize * pixelsPerMm;
      const fovPixelHeight = fovSize * pixelsPerMm;
      
      // Scale to fit FOV comfortably in the container
      const scaleX = containerWidth / (fovPixelWidth * 1.2);
      const scaleY = containerHeight / (fovPixelHeight * 1.2);
      return Math.min(scaleX, scaleY);
    }
    
    // Fallback: ensure a reasonable scale that shows a fixed-size FOV box
    // This prevents the "jumping" by providing a consistent fallback
    return videoDisplaySize / 400; // Assume 400px default FOV size
  }, [currentStagePosition, stageDimensions, fovSize, pixelsPerMm]);
  
  const autoFittedPan = useMemo(() => {
    const container = mapContainerRef.current;
    if (!container) return { x: 0, y: 0 };
    
    // Always center the FOV in the container for FOV_FITTED mode
    const containerWidth = container.clientWidth;
    const containerHeight = container.clientHeight;
    
    // If we have real position data, center based on actual stage position
    if (currentStagePosition && stageDimensions && autoFittedScale) {
      const stagePosX = (currentStagePosition.x - stageDimensions.xMin) * pixelsPerMm * autoFittedScale;
      const stagePosY = (currentStagePosition.y - stageDimensions.yMin) * pixelsPerMm * autoFittedScale;
      
      return {
        x: containerWidth / 2 - stagePosX,
        y: containerHeight / 2 - stagePosY
      };
    }
    
    // Fallback: center the FOV box in the container
    // This prevents jumping by always centering the FOV display
    return {
      x: containerWidth / 2,
      y: containerHeight / 2
    };
  }, [currentStagePosition, stageDimensions, pixelsPerMm, autoFittedScale]);
  
  // Use fitted values in FOV_FITTED mode, manual values in FREE_PAN mode
  const mapScale = mapViewMode === 'FOV_FITTED' ? autoFittedScale : calculatedMapScale;
  const effectivePan = mapViewMode === 'FOV_FITTED' ? autoFittedPan : mapPan;

  // Calculate video frame position on the map
  const videoFramePosition = useMemo(() => {
    const container = mapContainerRef.current;
    if (!container) return null;
    
         // In FOV_FITTED mode, always show a centered FOV box representing the video display
     if (mapViewMode === 'FOV_FITTED') {
       const containerWidth = container.clientWidth;
       const containerHeight = container.clientHeight;
       
       // Fixed FOV box size for consistent video display representation
       const videoDisplaySize = Math.min(containerWidth, containerHeight) * 0.85; // 85% of container to better fill the space
      
      return {
        x: containerWidth / 2,
        y: containerHeight / 2,
        width: videoDisplaySize,
        height: videoDisplaySize
      };
    }
    
    // In FREE_PAN mode, calculate based on actual stage position and configuration
    if (!currentStagePosition || !stageDimensions) {
      return null;
    }
    
    // Video frame is 750x750 pixels representing the calculated FOV in mm
    // Coordinate system: (0,0) is upper-left corner
    return {
      x: (currentStagePosition.x - stageDimensions.xMin) * pixelsPerMm * mapScale + effectivePan.x,
      y: (currentStagePosition.y - stageDimensions.yMin) * pixelsPerMm * mapScale + effectivePan.y,
      width: fovSize * pixelsPerMm * mapScale,
      height: fovSize * pixelsPerMm * mapScale
    };
  }, [mapViewMode, currentStagePosition, stageDimensions, mapScale, effectivePan, fovSize, pixelsPerMm]);

  // Split interaction controls: hardware vs map browsing
  const isHardwareInteractionDisabled = microscopeBusy || currentOperation !== null || isScanInProgress || isQuickScanInProgress;
  const isMapBrowsingDisabled = false; // Allow map browsing during all operations for real-time scan result viewing
  
  // Legacy compatibility - some UI elements still use the general disabled state
  const isInteractionDisabled = isHardwareInteractionDisabled;

  // Handle panning (only in FREE_PAN mode)
  const handleMapPanning = (e) => {
    if (mapViewMode !== 'FREE_PAN' || isMapBrowsingDisabled) return;
    
    if (isRectangleSelection) {
      handleRectangleSelectionStart(e);
      return;
    }
    
    if (e.button === 0) { // Left click
      setIsPanning(true);
      setPanStart({ x: e.clientX - mapPan.x, y: e.clientY - mapPan.y });
    }
  };

  const handleMapPanMove = (e) => {
    if (isRectangleSelection && rectangleStart) {
      handleRectangleSelectionMove(e);
      return;
    }
    
    if (isPanning && mapViewMode === 'FREE_PAN' && !isMapBrowsingDisabled) {
      // Cancel any pending tile loads during active panning
      if (canvasUpdateTimerRef.current) {
        clearTimeout(canvasUpdateTimerRef.current);
      }
      
      setMapPan({
        x: e.clientX - panStart.x,
        y: e.clientY - panStart.y
      });
    }
  };

  const handleMapPanEnd = () => {
    if (isRectangleSelection && rectangleStart) {
      handleRectangleSelectionEnd();
      return;
    }
    
    if (isMapBrowsingDisabled) {
      setIsPanning(false);
      return;
    }
    
    // Set isPanning to false after a small delay to ensure operation is truly complete
    setTimeout(() => {
      setIsPanning(false);
    }, 100); // Small delay to ensure pan operation is complete
  };
  
  // Switch to FREE_PAN mode when zooming out in FOV_FITTED mode
  const transitionToFreePan = useCallback(() => {
    if (mapViewMode === 'FOV_FITTED') {
      setMapViewMode('FREE_PAN');
      // Start at higher scale level to avoid loading huge high-resolution data
      // Calculate appropriate scale level based on fitted scale to bias towards lower resolution
      const baseEffectiveScale = autoFittedScale; // Base scale from FOV_FITTED mode
      
      let initialScaleLevel = 1; // Default to scale 1
      let initialZoomLevel;
      
      // Aggressively adjust scale level based on effective zoom to bias heavily towards higher scale levels (lower resolution)
      if (baseEffectiveScale < 0.05) { // Very zoomed out
        initialScaleLevel = 4; // Use lowest resolution
        initialZoomLevel = baseEffectiveScale * Math.pow(4, 4);
      } else if (baseEffectiveScale < 0.25) { // Zoomed out - increased threshold to push more users to low resolution
        initialScaleLevel = 3; // Use low resolution  
        initialZoomLevel = baseEffectiveScale * Math.pow(4, 3);
      } else if (baseEffectiveScale < 1.0) { // Medium zoom - increased threshold significantly
        initialScaleLevel = 2; // Use medium resolution
        initialZoomLevel = baseEffectiveScale * Math.pow(4, 2);
      } else if (baseEffectiveScale < 4.0) { // Close zoom - use scale 1 instead of 0 for better performance
        initialScaleLevel = 1; // Use higher resolution (but not highest)
        initialZoomLevel = baseEffectiveScale * Math.pow(4, 1);
      } else { // Extremely close zoom - only then use highest resolution
        initialScaleLevel = 0; // Use highest resolution only when extremely zoomed in
        initialZoomLevel = baseEffectiveScale;
      }
      
      // Clamp zoom level to valid range
      initialZoomLevel = Math.max(0.25, Math.min(16.0, initialZoomLevel));
      
      setScaleLevel(initialScaleLevel);
      setZoomLevel(initialZoomLevel);
      setMapPan(autoFittedPan);
      if (appendLog) {
        appendLog(`Switched to stage map view (scale ${initialScaleLevel}, zoom ${(initialZoomLevel * 100).toFixed(1)}%)`);
      }
    }
  }, [mapViewMode, autoFittedScale, autoFittedPan, appendLog]);
  
  // Switch back to FOV_FITTED mode
  const fitToView = useCallback(() => {
    setMapViewMode('FOV_FITTED');
    setScaleLevel(0); // FOV_FITTED mode always uses scale 0 (highest resolution)
    setZoomLevel(1.0); // Reset to 100% zoom
    if (appendLog) {
      appendLog('Switched to fitted video view');
    }
  }, [appendLog]);

  const handleDoubleClick = async (e) => {
    if (!microscopeControlService || !microscopeConfiguration || !stageDimensions || isHardwareInteractionDisabled) {
      if (showNotification && !isHardwareInteractionDisabled) {
        showNotification('Cannot move stage: microscope service or configuration not available', 'warning');
      }
      return;
    }

    try {
      // Get click position relative to map container
      const rect = mapContainerRef.current.getBoundingClientRect();
      const clickX = e.clientX - rect.left;
      const clickY = e.clientY - rect.top;

      // Convert click coordinates to map coordinates (accounting for pan and scale)
      const mapX = (clickX - mapPan.x) / mapScale;
      const mapY = (clickY - mapPan.y) / mapScale;

      // Convert from map pixels to stage coordinates (mm)
      const stageX_mm = (mapX / pixelsPerMm) + stageDimensions.xMin;
      const stageY_mm = (mapY / pixelsPerMm) + stageDimensions.yMin;

      // Check if the coordinates are within stage limits
      if (stageX_mm < stageDimensions.xMin || stageX_mm > stageDimensions.xMax ||
          stageY_mm < stageDimensions.yMin || stageY_mm > stageDimensions.yMax) {
        if (showNotification) {
          showNotification('Target position is outside stage limits', 'warning');
        }
        if (appendLog) {
          appendLog(`Target position (${stageX_mm.toFixed(3)}, ${stageY_mm.toFixed(3)}) is outside stage limits`);
        }
        return;
      }

      if (appendLog) {
        appendLog(`Moving stage to clicked position: X=${stageX_mm.toFixed(3)}mm, Y=${stageY_mm.toFixed(3)}mm`);
      }

      // Get current Z position to maintain it
      const currentZ = frameMetadata?.stage_position?.z_mm || 0;

      // Move to the clicked position
      const result = await microscopeControlService.move_to_position(stageX_mm, stageY_mm, currentZ);
      
      if (result.success) {
        if (appendLog) {
          appendLog(`Successfully moved to position: ${result.message}`);
          appendLog(`Moved from (${result.initial_position.x.toFixed(3)}, ${result.initial_position.y.toFixed(3)}) to (${result.final_position.x.toFixed(3)}, ${result.final_position.y.toFixed(3)})`);
        }
        if (showNotification) {
          showNotification(`Stage moved to (${result.final_position.x.toFixed(3)}, ${result.final_position.y.toFixed(3)})`, 'success');
        }
      } else {
        if (appendLog) {
          appendLog(`Failed to move stage: ${result.message}`);
        }
        if (showNotification) {
          showNotification(`Failed to move stage: ${result.message}`, 'error');
        }
      }
    } catch (error) {
      const errorMsg = `Error moving stage: ${error.message}`;
      if (appendLog) {
        appendLog(errorMsg);
      }
      if (showNotification) {
        showNotification(errorMsg, 'error');
      }
      console.error('[MicroscopeMapDisplay] Error moving stage:', error);
    }
  };

  // Helper function to zoom to a specific point
  const zoomToPoint = useCallback((newZoomLevel, newScaleLevel, pointX, pointY) => {
    const oldScale = mapScale;
    const newScale = (1 / Math.pow(4, newScaleLevel)) * newZoomLevel;
    
    // Calculate new pan position to keep the zoom point stationary
    const newPanX = pointX - (pointX - mapPan.x) * (newScale / oldScale);
    const newPanY = pointY - (pointY - mapPan.y) * (newScale / oldScale);
    
    setScaleLevel(newScaleLevel);
    setZoomLevel(newZoomLevel);
    setMapPan({ x: newPanX, y: newPanY });
  }, [mapPan.x, mapPan.y, mapScale]);

  const handleWheel = useCallback((e) => {
    e.preventDefault();
    
    if (isMapBrowsingDisabled) return;
    
    // Set zooming state to true and reset timeout
    setIsZooming(true);
    if (zoomTimeoutRef.current) {
      clearTimeout(zoomTimeoutRef.current);
    }
    
    // Clear zooming state after 500ms of no zoom activity
    zoomTimeoutRef.current = setTimeout(() => {
      setIsZooming(false);
    }, 500);
    
    if (mapViewMode === 'FOV_FITTED') {
      // In FOV_FITTED mode, zoom out transitions to FREE_PAN mode
      if (e.deltaY > 0) { // Zoom out
        transitionToFreePan();
      }
      // Zoom in is handled by videoZoom in the video element itself
      if (setVideoZoom && e.deltaY < 0) {
        setVideoZoom(prev => Math.min(3.0, prev * 1.1));
      }
      return;
    }
    
    // FREE_PAN mode - normal map zoom behavior
    const zoomDelta = e.deltaY > 0 ? 0.95 : 1.05; // Smaller steps for smoother zoom
    let newZoomLevel = zoomLevel * zoomDelta;
    
    const rect = mapContainerRef.current.getBoundingClientRect();
    const mouseX = e.clientX - rect.left;
    const mouseY = e.clientY - rect.top;
    
    // Check if we should change scale level - aggressively bias towards higher scale levels to reduce data loading
    if (newZoomLevel > (scaleLevel === 1 ? 12.0 : 4.0) && scaleLevel > 0) {
      // Zoom in to higher resolution (lower scale number = less zoomed out)
      // Extra restrictive for scale 1→0 transition (12.0) to avoid loading highest resolution unless really needed
      // Regular restrictive threshold (4.0) for other scale transitions
      const equivalentZoom = (newZoomLevel * (1 / Math.pow(4, scaleLevel))) / (1 / Math.pow(4, scaleLevel - 1));
      zoomToPoint(Math.min(16.0, equivalentZoom), scaleLevel - 1, mouseX, mouseY);
    } else if (newZoomLevel < 1.5 && scaleLevel < 4) {
      // Zoom out to lower resolution (higher scale number = more zoomed out)
      // Much more aggressive threshold (1.5 instead of 0.5) to push users to lower resolution much sooner
      const equivalentZoom = (newZoomLevel * (1 / Math.pow(4, scaleLevel))) / (1 / Math.pow(4, scaleLevel + 1));
      zoomToPoint(Math.max(0.25, equivalentZoom), scaleLevel + 1, mouseX, mouseY);
    } else {
      // Smooth zoom within current scale level
      newZoomLevel = Math.max(0.25, Math.min(16.0, newZoomLevel));
      zoomToPoint(newZoomLevel, scaleLevel, mouseX, mouseY);
    }
  }, [mapViewMode, zoomLevel, scaleLevel, zoomToPoint, transitionToFreePan, setVideoZoom]);

  useEffect(() => {
    const mapContainer = mapContainerRef.current;
    if (isOpen && mapContainer) {
      mapContainer.addEventListener('wheel', handleWheel, { passive: false });
      return () => {
        if (mapContainer) {
            mapContainer.removeEventListener('wheel', handleWheel);
        }
      };
    }
  }, [isOpen, handleWheel]);

  // Helper functions for tile management
  const getTileKey = useCallback((bounds, scale, channel) => {
    return `${bounds.topLeft.x.toFixed(1)}_${bounds.topLeft.y.toFixed(1)}_${bounds.bottomRight.x.toFixed(1)}_${bounds.bottomRight.y.toFixed(1)}_${scale}_${channel}`;
  }, []);

  // Memoize visible tiles with smart cleanup strategy
  const visibleTiles = useMemo(() => {
    if (!visibleLayers.scanResults) return [];
    
    const activeChannel = Object.entries(visibleLayers.channels)
      .find(([_, isVisible]) => isVisible)?.[0] || 'BF LED matrix full';
    
    // Get tiles for current scale and channel
    const currentScaleTiles = stitchedTiles.filter(tile => 
      tile.scale === scaleLevel && 
      tile.channel === activeChannel
    );
    
    if (currentScaleTiles.length > 0) {
      // If we have current scale tiles, only show current scale
      return currentScaleTiles;
    }
    
    // If no current scale tiles, show lower resolution (higher scale number) tiles as fallback
    // This prevents showing high-res tiles when zoomed out (which would be wasteful)
    const availableScales = [...new Set(stitchedTiles.map(tile => tile.scale))]
      .filter(scale => scale >= scaleLevel) // Only show equal or lower resolution
      .sort((a, b) => a - b); // Sort ascending (lower numbers = higher resolution)
    
    for (const scale of availableScales) {
      const scaleTiles = stitchedTiles.filter(tile => 
        tile.scale === scale && 
        tile.channel === activeChannel
      );
      if (scaleTiles.length > 0) {
        return scaleTiles;
      }
    }
    
    return [];
  }, [stitchedTiles, scaleLevel, visibleLayers.channels, visibleLayers.scanResults]);

  const addOrUpdateTile = useCallback((newTile) => {
    setStitchedTiles(prevTiles => {
      const tileKey = getTileKey(newTile.bounds, newTile.scale, newTile.channel);
      const existingIndex = prevTiles.findIndex(tile => 
        getTileKey(tile.bounds, tile.scale, tile.channel) === tileKey
      );
      
      if (existingIndex >= 0) {
        // Update existing tile
        const updatedTiles = [...prevTiles];
        updatedTiles[existingIndex] = newTile;
        return updatedTiles;
      } else {
        // Add new tile
        return [...prevTiles, newTile];
      }
    });
  }, [getTileKey]);

  const cleanupOldTiles = useCallback((currentScale, activeChannel, maxTilesPerScale = 20) => {
    setStitchedTiles(prevTiles => {
      // Keep all tiles for current scale and channel
      const currentTiles = prevTiles.filter(tile => 
        tile.scale === currentScale && tile.channel === activeChannel
      );
      
      // Smart cleanup: when zooming out (to higher scale numbers), aggressively clean high-res tiles
      // When zooming in (to lower scale numbers), keep lower-res tiles as background
      const otherTiles = prevTiles.filter(tile => 
        !(tile.scale === currentScale && tile.channel === activeChannel)
      ).filter(tile => {
        // If zooming out (currentScale > tile.scale), remove high-resolution tiles
        if (currentScale > tile.scale) {
          return false; // Remove higher resolution tiles to save memory
        }
        // If zooming in (currentScale < tile.scale), keep lower resolution tiles
        return tile.channel === activeChannel; // Only keep same channel
      }).slice(-maxTilesPerScale); // Limit total tiles
      
      return [...currentTiles, ...otherTiles];
    });
  }, []);

  // Effect to clean up old tiles when channel changes  
  useEffect(() => {
    if (mapViewMode === 'FREE_PAN' && visibleLayers.scanResults) {
      // Clean up but don't immediately clear everything - let new tiles load first
      const activeChannel = Object.entries(visibleLayers.channels)
        .find(([_, isVisible]) => isVisible)?.[0] || 'BF LED matrix full';
      
      // Trigger cleanup of old tiles after a delay to allow new ones to load
      const cleanupTimer = setTimeout(() => {
        cleanupOldTiles(scaleLevel, activeChannel);
      }, 2000);
      
      return () => clearTimeout(cleanupTimer);
    }
  }, [visibleLayers.channels, mapViewMode, visibleLayers.scanResults, scaleLevel]);

  // Effect to cleanup high-resolution tiles when zooming out (but don't immediately load during active zoom)
  useEffect(() => {
    if (mapViewMode === 'FREE_PAN' && visibleLayers.scanResults) {
      const activeChannel = Object.entries(visibleLayers.channels)
        .find(([_, isVisible]) => isVisible)?.[0] || 'BF LED matrix full';
      
      // Always cleanup immediately when scale changes to save memory
      cleanupOldTiles(scaleLevel, activeChannel);
      
      // Only trigger immediate tile load if user is NOT actively zooming
      // If user is zooming, let the interaction completion effect handle it
      if (!isZooming) {
        setTimeout(() => {
          loadStitchedTiles();
        }, 200); // Small delay to ensure cleanup is complete
      }
    }
  }, [scaleLevel, mapViewMode, visibleLayers.scanResults, visibleLayers.channels, isZooming]);

  // Handle video source assignment for both main video and map video refs
  useEffect(() => {
    if (isWebRtcActive && remoteStream) {
      // In FOV_FITTED mode, prioritize main video ref
      if (mapViewMode === 'FOV_FITTED') {
        if (videoRef?.current && videoRef.current.srcObject !== remoteStream) {
          console.log('Setting video source for main video element (FOV_FITTED mode)');
          videoRef.current.srcObject = remoteStream;
          videoRef.current.play().catch(error => {
            console.error('Error playing main video:', error);
          });
        }
        // Clear map video ref in FOV_FITTED mode to avoid conflicts
        if (mapVideoRef.current && mapVideoRef.current.srcObject) {
          console.log('Clearing map video source in FOV_FITTED mode');
          mapVideoRef.current.srcObject = null;
        }
      } else {
        // In FREE_PAN mode, use map video ref for scales 0-1
        if (scaleLevel <= 1) {
          if (mapVideoRef.current && mapVideoRef.current.srcObject !== remoteStream) {
            console.log('Setting video source for map video element (FREE_PAN mode)');
            mapVideoRef.current.srcObject = remoteStream;
            mapVideoRef.current.play().catch(error => {
              console.error('Error playing map video:', error);
            });
          }
        } else {
          // Clear map video ref at higher scales
          if (mapVideoRef.current && mapVideoRef.current.srcObject) {
            console.log('Clearing map video source at high scale');
            mapVideoRef.current.srcObject = null;
          }
        }
      }
    } else {
      // Clear both video refs when WebRTC is not active
      if (videoRef?.current && videoRef.current.srcObject) {
        console.log('Clearing main video source');
        videoRef.current.srcObject = null;
      }
      if (mapVideoRef.current && mapVideoRef.current.srcObject) {
        console.log('Clearing map video source');
        mapVideoRef.current.srcObject = null;
      }
    }
  }, [isWebRtcActive, remoteStream, mapViewMode, scaleLevel, videoRef]);


  // State to trigger canvas redraw on container resize
  const [containerSize, setContainerSize] = useState({ width: 0, height: 0 });
  
  // Set up ResizeObserver to detect container size changes
  useEffect(() => {
    if (!mapContainerRef.current || !isOpen) return;
    
    const resizeObserver = new ResizeObserver((entries) => {
      for (const entry of entries) {
        const { width, height } = entry.contentRect;
        setContainerSize({ width, height });
      }
    });
    
    resizeObserver.observe(mapContainerRef.current);
    
    return () => {
      resizeObserver.disconnect();
    };
  }, [isOpen]);

  // Draw the map
  useEffect(() => {
    if (!canvasRef.current || !isOpen) return;
    
    const canvas = canvasRef.current;
    const ctx = canvas.getContext('2d');
    
    // Set canvas size to match container
    const container = mapContainerRef.current;
    if (container) {
      canvas.width = container.clientWidth;
      canvas.height = container.clientHeight;
    }
    
    // Clear canvas
    ctx.fillStyle = '#000000';
    ctx.fillRect(0, 0, canvas.width, canvas.height);
    
    // Draw stage boundaries and grid
    ctx.save();
    ctx.translate(effectivePan.x, effectivePan.y);
    ctx.scale(mapScale, mapScale);
    
    // Calculate stage position in pixels (origin at upper-left)
    const stagePixelX = 0;
    const stagePixelY = 0;
    const stagePixelWidth = stageDimensions.width * pixelsPerMm;
    const stagePixelHeight = stageDimensions.height * pixelsPerMm;
        
    
    ctx.restore();
  }, [isOpen, stageDimensions, mapScale, effectivePan, visibleLayers.wellPlate, containerSize]);

  // Render 96-well plate overlay
  const render96WellPlate = () => {
    if (!visibleLayers.wellPlate || !microscopeConfiguration) {
      return null;
    }
    
    // Use the correct configuration path from wellplate.formats
    const wellConfig = microscopeConfiguration?.wellplate?.formats?.['96_well'];
    
    if (!wellConfig) {
      return null;
    }
    
    const { well_size_mm, well_spacing_mm, a1_x_mm, a1_y_mm } = wellConfig;
    
    // Calculate 96-well plate border dimensions
    const rows = ['A', 'B', 'C', 'D', 'E', 'F', 'G', 'H'];
    const cols = Array.from({ length: 12 }, (_, i) => i + 1);
    
    // Calculate plate boundary in stage coordinates
    const plateMargin = well_size_mm / 2 + 3; // Add 3mm margin around wells for better visual spacing
    const plateTopLeftX = a1_x_mm - plateMargin;
    const plateTopLeftY = a1_y_mm - plateMargin;
    const plateBottomRightX = a1_x_mm + (cols.length - 1) * well_spacing_mm + plateMargin;
    const plateBottomRightY = a1_y_mm + (rows.length - 1) * well_spacing_mm + plateMargin;
    
    // Convert plate boundaries to display coordinates
    const plateDisplayTopLeft = {
      x: (plateTopLeftX - stageDimensions.xMin) * pixelsPerMm * mapScale + effectivePan.x,
      y: (plateTopLeftY - stageDimensions.yMin) * pixelsPerMm * mapScale + effectivePan.y
    };
    const plateDisplayBottomRight = {
      x: (plateBottomRightX - stageDimensions.xMin) * pixelsPerMm * mapScale + effectivePan.x,
      y: (plateBottomRightY - stageDimensions.yMin) * pixelsPerMm * mapScale + effectivePan.y
    };
    
    const plateWidth = plateDisplayBottomRight.x - plateDisplayTopLeft.x;
    const plateHeight = plateDisplayBottomRight.y - plateDisplayTopLeft.y;
    
    const wells = [];
    
    rows.forEach((row, rowIndex) => {
      cols.forEach((col, colIndex) => {
        // a1_x_mm and a1_y_mm already include offsets, don't add them again
        const centerX = a1_x_mm + colIndex * well_spacing_mm;
        const centerY = a1_y_mm + rowIndex * well_spacing_mm;
        
        // Convert to display coordinates (0,0 is upper-left corner)
        const displayX = (centerX - stageDimensions.xMin) * pixelsPerMm * mapScale + effectivePan.x;
        const displayY = (centerY - stageDimensions.yMin) * pixelsPerMm * mapScale + effectivePan.y;
        const displayRadius = (well_size_mm / 2) * pixelsPerMm * mapScale;
        
        wells.push(
          <g key={`${row}${col}`}>
            <circle
              cx={displayX}
              cy={displayY}
              r={displayRadius}
              fill="none"
              stroke="rgba(255, 255, 255, 0.6)"
              strokeWidth="1"
            />
            {scaleLevel >= 2 && (
              <text
                x={displayX}
                y={displayY}
                textAnchor="middle"
                dominantBaseline="middle"
                fill="rgba(255, 255, 255, 0.4)"
                fontSize={`${Math.min(12, 6 + scaleLevel * 2)}px`}
              >
                {row}{col}
              </text>
            )}
          </g>
        );
      });
    });
    
    return (
      <svg
        className="well-plate-overlay"
        style={{
          position: 'absolute',
          top: 0,
          left: 0,
          width: '100%',
          height: '100%',
          pointerEvents: 'none',
          zIndex: 5 // 96-well plate overlay above scan results
        }}
      >
        {/* 96-well plate rectangular border */}
        <rect
          x={plateDisplayTopLeft.x}
          y={plateDisplayTopLeft.y}
          width={plateWidth}
          height={plateHeight}
          fill="none"
          stroke="rgba(255, 255, 255, 0.8)"
          strokeWidth="1"
          rx="4"
          ry="4"
        />
        
        {wells}
      </svg>
    );
  };

  // Helper function to render histogram display
  const renderHistogramDisplay = () => {
    if (!frameMetadata || !frameMetadata.gray_level_stats || !frameMetadata.gray_level_stats.histogram) {
      return null;
    }

    const histogram = frameMetadata.gray_level_stats.histogram;
    const counts = histogram.counts || [];
    const binEdges = histogram.bin_edges || [];
    
    if (counts.length === 0) return null;

    const maxCount = Math.max(...counts);
    const histogramHeight = 40; // Compact height
    
    return (
      <div className="histogram-display" style={{ position: 'relative', width: '100%', height: `${histogramHeight}px`, backgroundColor: '#f8f9fa', border: '1px solid #dee2e6', borderRadius: '4px' }}>
        <svg width="100%" height={histogramHeight} style={{ display: 'block' }}>
          {counts.map((count, index) => {
            const x = (index / counts.length) * 100; // Convert to percentage
            const height = (count / maxCount) * (histogramHeight - 4); // 4px padding
            const binStart = binEdges[index] || (index * 255 / counts.length);
            const binEnd = binEdges[index + 1] || ((index + 1) * 255 / counts.length);
            const binCenter = (binStart + binEnd) / 2;
            
            return (
              <rect
                key={index}
                x={`${x}%`}
                y={histogramHeight - height - 2}
                width={`${100 / counts.length}%`}
                height={height}
                fill="#6c757d"
                title={`Bin ${binCenter.toFixed(0)}: ${count} pixels`}
              />
            );
          })}
          
          {/* Contrast range indicators */}
          <line
            x1={`${(videoContrastMin / 255) * 100}%`}
            y1="0"
            x2={`${(videoContrastMin / 255) * 100}%`}
            y2={histogramHeight}
            stroke="#dc3545"
            strokeWidth="2"
            opacity="0.8"
          />
          <line
            x1={`${(videoContrastMax / 255) * 100}%`}
            y1="0"
            x2={`${(videoContrastMax / 255) * 100}%`}
            y2={histogramHeight}
            stroke="#dc3545"
            strokeWidth="2"
            opacity="0.8"
          />
          
          {/* Range fill */}
          <rect
            x={`${(videoContrastMin / 255) * 100}%`}
            y="0"
            width={`${((videoContrastMax - videoContrastMin) / 255) * 100}%`}
            height={histogramHeight}
            fill="#007bff"
            opacity="0.2"
          />
        </svg>
        
        {/* Interactive overlay for dragging */}
        <div 
          style={{ 
            position: 'absolute', 
            top: 0, 
            left: 0, 
            width: '100%', 
            height: '100%', 
            cursor: isHardwareInteractionDisabled ? 'not-allowed' : 'crosshair',
            pointerEvents: isHardwareInteractionDisabled ? 'none' : 'auto'
          }}
          onMouseDown={(e) => {
            if (isHardwareInteractionDisabled) return;
            const rect = e.currentTarget.getBoundingClientRect();
            const x = e.clientX - rect.left;
            const valueAt = Math.round((x / rect.width) * 255);

            if (autoContrastEnabled) {
              // Adjust auto-contrast offsets
              if (!frameMetadata || !frameMetadata.gray_level_stats || !frameMetadata.gray_level_stats.percentiles) return;
              
              const stats = frameMetadata.gray_level_stats;
              const p5Value = (stats.percentiles.p5 || 0) * 255 / 100;
              const p95Value = (stats.percentiles.p95 || 100) * 255 / 100;

              // The current min/max are based on p5/p95 + adjustments
              const currentMin = p5Value + autoContrastMinAdjust;
              const currentMax = p95Value + autoContrastMaxAdjust;

              const distToMin = Math.abs(valueAt - currentMin);
              const distToMax = Math.abs(valueAt - currentMax);

              if (distToMin < distToMax) {
                const newMinAdjust = valueAt - p5Value;
                setAutoContrastMinAdjust(newMinAdjust);
              } else {
                const newMaxAdjust = valueAt - p95Value;
                setAutoContrastMaxAdjust(newMaxAdjust);
              }
            } else {
              // Original logic for manual contrast
              const distToMin = Math.abs(valueAt - videoContrastMin);
              const distToMax = Math.abs(valueAt - videoContrastMax);
              
              if (distToMin < distToMax) {
                setVideoContrastMin(Math.max(0, Math.min(valueAt, videoContrastMax - 1)));
              } else {
                setVideoContrastMax(Math.min(255, Math.max(valueAt, videoContrastMin + 1)));
              }
            }
          }}
        />
      </div>
    );
  };

  // Handle mouse leave to cancel drag operation
  const handleMouseLeave = useCallback(() => {
    if (isDragging) {
      setIsDragging(false);
      setDragTransform({ x: 0, y: 0 });
      appendLog('Drag move canceled: mouse left display area');
    }
  }, [isDragging, appendLog]);
  
  // Helper function to convert display coordinates to stage coordinates
  const displayToStageCoords = useCallback((displayX, displayY) => {
    if (mapViewMode === 'FOV_FITTED') {
      // In FOV_FITTED mode, use a simpler conversion
      return { x: 0, y: 0 }; // Not applicable in FOV_FITTED mode
    }
    
    // In FREE_PAN mode, account for pan and scale correctly
    const mapX = (displayX - effectivePan.x) / mapScale;
    const mapY = (displayY - effectivePan.y) / mapScale;
    const stageX_mm = (mapX / pixelsPerMm) + stageDimensions.xMin;
    const stageY_mm = (mapY / pixelsPerMm) + stageDimensions.yMin;
    return { x: stageX_mm, y: stageY_mm };
  }, [mapViewMode, effectivePan, mapScale, pixelsPerMm, stageDimensions]);
  
  // Helper function to convert stage coordinates to display coordinates
  const stageToDisplayCoords = useCallback((stageX_mm, stageY_mm) => {
    if (mapViewMode === 'FOV_FITTED') {
      // In FOV_FITTED mode, not applicable
      return { x: 0, y: 0 };
    }
    
    // In FREE_PAN mode, convert stage coordinates to display coordinates
    const mapX = (stageX_mm - stageDimensions.xMin) * pixelsPerMm;
    const mapY = (stageY_mm - stageDimensions.yMin) * pixelsPerMm;
    const displayX = mapX * mapScale + effectivePan.x;
    const displayY = mapY * mapScale + effectivePan.y;
    return { x: displayX, y: displayY };
  }, [mapViewMode, stageDimensions, pixelsPerMm, mapScale, effectivePan]);

  // Calculate FOV positions for scan preview
  const calculateFOVPositions = useCallback(() => {
    if (!scanParameters || !fovSize || !pixelsPerMm || !mapScale) return [];
    
    const positions = [];
    for (let i = 0; i < scanParameters.Nx; i++) {
      for (let j = 0; j < scanParameters.Ny; j++) {
        const stageX = scanParameters.start_x_mm + i * scanParameters.dx_mm;
        const stageY = scanParameters.start_y_mm + j * scanParameters.dy_mm;
        
        const displayCoords = stageToDisplayCoords(stageX, stageY);
        const fovDisplaySize = fovSize * pixelsPerMm * mapScale;
        
        positions.push({
          x: displayCoords.x - fovDisplaySize / 2,
          y: displayCoords.y - fovDisplaySize / 2,
          width: fovDisplaySize,
          height: fovDisplaySize,
          stageX,
          stageY,
          index: i * scanParameters.Ny + j
        });
      }
    }
    return positions;
  }, [scanParameters, fovSize, pixelsPerMm, mapScale, stageToDisplayCoords]);
  
  // Helper function to get intensity/exposure pair from status object (similar to MicroscopeControlPanel)
  const getIntensityExposurePairFromStatus = (status, channel) => {
    if (!status || channel === null || channel === undefined) return null;
    switch (channel.toString()) {
      case "0": return status.BF_intensity_exposure;
      case "11": return status.F405_intensity_exposure;
      case "12": return status.F488_intensity_exposure;
      case "14": return status.F561_intensity_exposure;
      case "13": return status.F638_intensity_exposure;
      case "15": return status.F730_intensity_exposure;
      default: return null;
    }
  };

  // Function to load current microscope settings
  const loadCurrentMicroscopeSettings = useCallback(async () => {
    if (!microscopeControlService) return;
    
    try {
      const status = await microscopeControlService.get_status();
      const currentChannel = status.current_channel?.toString();
      
      // Map channel numbers to channel names
      const channelMap = {
        "0": "BF LED matrix full",
        "11": "Fluorescence 405 nm Ex",
        "12": "Fluorescence 488 nm Ex", 
        "14": "Fluorescence 561 nm Ex",
        "13": "Fluorescence 638 nm Ex",
        "15": "Fluorescence 730 nm Ex"
      };
      
      const channelName = channelMap[currentChannel] || "BF LED matrix full";
      
      // Get current intensity and exposure for this channel
      const pair = getIntensityExposurePairFromStatus(status, currentChannel);
      const intensity = pair ? pair[0] : 50;
      const exposure_time = pair ? pair[1] : 100;
      
      // Update scan parameters with current microscope settings
      setScanParameters(prev => ({
        ...prev,
        illumination_settings: [
          {
            channel: channelName,
            intensity: intensity,
            exposure_time: exposure_time
          }
        ]
      }));
      
      if (appendLog) {
        appendLog(`Loaded current microscope settings: ${channelName}, ${intensity}% intensity, ${exposure_time}ms exposure`);
      }
    } catch (error) {
      if (appendLog) {
        appendLog(`Failed to load microscope settings: ${error.message}`);
      }
      console.error('[MicroscopeMapDisplay] Failed to load microscope settings:', error);
    }
  }, [microscopeControlService, appendLog]);

  // Helper function to check if a region is covered by existing tiles
  const isRegionCovered = useCallback((bounds, scale, channel, existingTiles) => {
    const tilesForScaleAndChannel = existingTiles.filter(tile => 
      tile.scale === scale && tile.channel === channel
    );
    
    // Check if the requested region is fully covered by existing tiles
    for (const tile of tilesForScaleAndChannel) {
      if (tile.bounds.topLeft.x <= bounds.topLeft.x &&
          tile.bounds.topLeft.y <= bounds.topLeft.y &&
          tile.bounds.bottomRight.x >= bounds.bottomRight.x &&
          tile.bounds.bottomRight.y >= bounds.bottomRight.y) {
        
        // Check if tile is potentially stale (older than 10 seconds)
        const tileAge = Date.now() - (tile.timestamp || 0);
        const maxTileAge = 10000; // 10 seconds
        
        if (tileAge > maxTileAge) {
          // Tile is stale, don't consider region as covered
          return false;
        }
        
        return true;
      }
    }
    return false;
  }, []);

  // Intelligent tile-based loading function
  const loadStitchedTiles = useCallback(async () => {
    if (!microscopeControlService || !visibleLayers.scanResults || mapViewMode !== 'FREE_PAN' || isSimulatedMicroscope) {
      return;
    }
    
    const container = mapContainerRef.current;
    if (!container || !stageDimensions || !pixelsPerMm) return;
    
    // Get the active channel
    const activeChannel = Object.entries(visibleLayers.channels)
      .find(([_, isVisible]) => isVisible)?.[0] || 'BF LED matrix full';
    
    // Calculate visible region in stage coordinates with buffer
    const bufferPercent = 0.2; // 20% buffer around visible area for smoother panning
    const containerWidth = container.clientWidth;
    const containerHeight = container.clientHeight;
    
    // Add buffer to the visible area
    const bufferedLeft = -containerWidth * bufferPercent;
    const bufferedTop = -containerHeight * bufferPercent;
    const bufferedRight = containerWidth * (1 + bufferPercent);
    const bufferedBottom = containerHeight * (1 + bufferPercent);
    
    const topLeft = displayToStageCoords(bufferedLeft, bufferedTop);
    const bottomRight = displayToStageCoords(bufferedRight, bufferedBottom);
    
    // Clamp to stage boundaries
    const clampedTopLeft = {
      x: Math.max(stageDimensions.xMin, topLeft.x),
      y: Math.max(stageDimensions.yMin, topLeft.y)
    };
    const clampedBottomRight = {
      x: Math.min(stageDimensions.xMax, bottomRight.x),
      y: Math.min(stageDimensions.yMax, bottomRight.y)
    };
    
    const bounds = { topLeft: clampedTopLeft, bottomRight: clampedBottomRight };
    
    // Check if this region is already covered by existing tiles
    if (isRegionCovered(bounds, scaleLevel, activeChannel, stitchedTiles)) {
      // Region is already loaded, no need to fetch
      return;
    }
    
    const width_mm = clampedBottomRight.x - clampedTopLeft.x;
    const height_mm = clampedBottomRight.y - clampedTopLeft.y;
    
    // Create a unique request key to prevent duplicate requests
    const requestKey = getTileKey(bounds, scaleLevel, activeChannel);
    
    // Check if we're already loading this tile
    if (activeTileRequestsRef.current.has(requestKey)) {
      return;
    }
    
    // Mark this request as active
    activeTileRequestsRef.current.add(requestKey);
    setIsLoadingCanvas(true);
    
    try {
      const result = await microscopeControlService.get_stitched_region(
        clampedTopLeft.x,
        clampedTopLeft.y,
        width_mm,
        height_mm,
        scaleLevel,
        activeChannel,
        'base64'
      );
      
      if (result.success) {
        const newTile = {
          data: `data:image/png;base64,${result.data}`,
          bounds,
          width_mm,
          height_mm,
          scale: scaleLevel,
          channel: activeChannel,
          timestamp: Date.now()
        };
        
        addOrUpdateTile(newTile);
        
        // Clean up old tiles for this scale/channel combination to prevent memory bloat
        cleanupOldTiles(scaleLevel, activeChannel);
        
        if (appendLog) {
          appendLog(`Loaded tile for scale ${scaleLevel}, region (${clampedTopLeft.x.toFixed(1)}, ${clampedTopLeft.y.toFixed(1)}) to (${clampedBottomRight.x.toFixed(1)}, ${clampedBottomRight.y.toFixed(1)})`);
        }
      }
    } catch (error) {
      console.error('Failed to load stitched tile:', error);
      if (appendLog) appendLog(`Failed to load scan tile: ${error.message}`);
    } finally {
      // Remove from active requests
      activeTileRequestsRef.current.delete(requestKey);
      
      // Update loading state - check if any requests are still active
      if (activeTileRequestsRef.current.size === 0) {
        setIsLoadingCanvas(false);
      }
    }
  }, [microscopeControlService, visibleLayers.scanResults, visibleLayers.channels, mapViewMode, scaleLevel, displayToStageCoords, stageDimensions, pixelsPerMm, isRegionCovered, getTileKey, addOrUpdateTile, appendLog, isSimulatedMicroscope]);
  
  // Debounce tile loading - only load after user stops interacting for 1 second
  const scheduleTileUpdate = useCallback(() => {
    if (canvasUpdateTimerRef.current) {
      clearTimeout(canvasUpdateTimerRef.current);
    }
    canvasUpdateTimerRef.current = setTimeout(loadStitchedTiles, 1000); // Wait 1 second after user stops
  }, [loadStitchedTiles]);
  
  // Function to refresh scan results
  const refreshScanResults = useCallback(() => {
    if (visibleLayers.scanResults && !isSimulatedMicroscope) {
      // Clear active requests
      activeTileRequestsRef.current.clear();
      
      // Clear all existing tiles to force reload of fresh data
      setStitchedTiles([]);
      
      // Force immediate tile loading after clearing tiles
      setTimeout(() => {
        loadStitchedTiles();
      }, 100); // Small delay to ensure state is updated
      
      if (appendLog) {
        appendLog('Refreshing scan results display - cleared cache');
      }
    }
  }, [visibleLayers.scanResults, loadStitchedTiles, appendLog, isSimulatedMicroscope]);

  // Function to clear canvas after confirmation
  const handleClearCanvas = useCallback(async () => {
    if (!microscopeControlService) return;
    
    try {
      const result = await microscopeControlService.reset_stitching_canvas();
      if (result.success) {
        setStitchedTiles([]);
        activeTileRequestsRef.current.clear();
        if (showNotification) showNotification('Scan canvas cleared', 'success');
        if (appendLog) appendLog('Scan canvas cleared successfully');
      } else {
        if (showNotification) showNotification(`Failed to clear canvas: ${result.message}`, 'error');
        if (appendLog) appendLog(`Failed to clear scan canvas: ${result.message}`);
      }
    } catch (error) {
      if (showNotification) showNotification(`Failed to clear canvas: ${error.message}`, 'error');
      if (appendLog) appendLog(`Failed to clear scan canvas: ${error.message}`);
    } finally {
      setShowClearCanvasConfirmation(false);
    }
  }, [microscopeControlService, showNotification, appendLog]);
  
  // Rectangle selection handlers
  const handleRectangleSelectionStart = useCallback((e) => {
    if (!isRectangleSelection || isHardwareInteractionDisabled || isSimulatedMicroscope) return;
    
    const rect = mapContainerRef.current.getBoundingClientRect();
    const startX = e.clientX - rect.left;
    const startY = e.clientY - rect.top;
    
    setRectangleStart({ x: startX, y: startY });
    setRectangleEnd({ x: startX, y: startY });
  }, [isRectangleSelection, isHardwareInteractionDisabled, isSimulatedMicroscope]);
  
  const handleRectangleSelectionMove = useCallback((e) => {
    if (!rectangleStart || !isRectangleSelection || isSimulatedMicroscope) return;
    
    const rect = mapContainerRef.current.getBoundingClientRect();
    const currentX = e.clientX - rect.left;
    const currentY = e.clientY - rect.top;
    
    setRectangleEnd({ x: currentX, y: currentY });
  }, [rectangleStart, isRectangleSelection, isSimulatedMicroscope]);
  
  const handleRectangleSelectionEnd = useCallback((e) => {
    if (!rectangleStart || !rectangleEnd || !isRectangleSelection || isSimulatedMicroscope) return;
    
    // Convert rectangle corners to stage coordinates
    const topLeft = displayToStageCoords(
      Math.min(rectangleStart.x, rectangleEnd.x),
      Math.min(rectangleStart.y, rectangleEnd.y)
    );
    const bottomRight = displayToStageCoords(
      Math.max(rectangleStart.x, rectangleEnd.x),
      Math.max(rectangleStart.y, rectangleEnd.y)
    );
    
    // Check if the selected area is within stage bounds
    if (topLeft.x < scanBounds.xMin || bottomRight.x > scanBounds.xMax ||
        topLeft.y < scanBounds.yMin || bottomRight.y > scanBounds.yMax) {
      
      // Clamp the selection to stage bounds
      const clampedTopLeft = {
        x: Math.max(scanBounds.xMin, topLeft.x),
        y: Math.max(scanBounds.yMin, topLeft.y)
      };
      const clampedBottomRight = {
        x: Math.min(scanBounds.xMax, bottomRight.x),
        y: Math.min(scanBounds.yMax, bottomRight.y)
      };
      
      if (showNotification) {
        showNotification(
          `Selected area extends beyond stage limits. Adjusted to fit within bounds: ` +
          `(${clampedTopLeft.x.toFixed(1)}, ${clampedTopLeft.y.toFixed(1)}) to ` +
          `(${clampedBottomRight.x.toFixed(1)}, ${clampedBottomRight.y.toFixed(1)}) mm`,
          'warning'
        );
      }
      
      if (appendLog) {
        appendLog(`Grid selection clamped to stage bounds: ` +
          `X: ${clampedTopLeft.x.toFixed(1)}-${clampedBottomRight.x.toFixed(1)} mm, ` +
          `Y: ${clampedTopLeft.y.toFixed(1)}-${clampedBottomRight.y.toFixed(1)} mm`
        );
      }
      
      // Use clamped values
      topLeft.x = clampedTopLeft.x;
      topLeft.y = clampedTopLeft.y;
      bottomRight.x = clampedBottomRight.x;
      bottomRight.y = clampedBottomRight.y;
    }
    
    const width_mm = bottomRight.x - topLeft.x;
    const height_mm = bottomRight.y - topLeft.y;
    
    // Calculate grid parameters
    const Nx = Math.round(width_mm / scanParameters.dx_mm);
    const Ny = Math.round(height_mm / scanParameters.dy_mm);
    
    // Update scan parameters
    setScanParameters(prev => ({
      ...prev,
      start_x_mm: topLeft.x,
      start_y_mm: topLeft.y,
      Nx: Math.max(1, Nx),
      Ny: Math.max(1, Ny)
    }));
    
    // Show configuration window
    setShowScanConfig(true);
    setIsRectangleSelection(false);
    setRectangleStart(null);
    setRectangleEnd(null);
  }, [rectangleStart, rectangleEnd, isRectangleSelection, displayToStageCoords, scanParameters.dx_mm, scanParameters.dy_mm, isSimulatedMicroscope, scanBounds, showNotification, appendLog]);

  // Effect to trigger tile loading when view changes (throttled for performance)
  useEffect(() => {
    if (mapViewMode === 'FREE_PAN' && visibleLayers.scanResults) {
      // Don't trigger tile loading if user is actively interacting with the map
      if (isPanning || isZooming) {
        return;
      }
      
      const container = mapContainerRef.current;
      if (container) {
        const panThreshold = 80; // Increased threshold to reduce triggering
        const lastPan = lastCanvasRequestRef.current.panX || 0;
        const lastMapScale = lastCanvasRequestRef.current.mapScale || 0;
        
        const significantPanChange = Math.abs(mapPan.x - lastPan) > panThreshold || 
                                    Math.abs(mapPan.y - (lastCanvasRequestRef.current.panY || 0)) > panThreshold;
        const scaleChange = Math.abs(mapScale - lastMapScale) > lastMapScale * 0.15; // Less sensitive to scale changes
        
        if (significantPanChange || scaleChange) {
          lastCanvasRequestRef.current.panX = mapPan.x;
          lastCanvasRequestRef.current.panY = mapPan.y;
          lastCanvasRequestRef.current.mapScale = mapScale;
          scheduleTileUpdate();
        }
      }
    }
  }, [mapPan.x, mapPan.y, mapScale, mapViewMode, visibleLayers.scanResults, isPanning, isZooming, scheduleTileUpdate]);

  // Effect to trigger tile loading when user interactions finish
  useEffect(() => {
    if (mapViewMode === 'FREE_PAN' && visibleLayers.scanResults) {
      // Only trigger when user has stopped interacting (neither panning nor zooming)
      if (!isPanning && !isZooming) {
        // Add a small delay to ensure the interaction state has stabilized
        const interactionEndTimer = setTimeout(() => {
          scheduleTileUpdate();
        }, 200); // 200ms delay after interactions end
        
        return () => clearTimeout(interactionEndTimer);
      }
    }
  }, [isPanning, isZooming, mapViewMode, visibleLayers.scanResults, scheduleTileUpdate]);

  // Initial tile loading when the map becomes visible
  useEffect(() => {
    if (isOpen && mapViewMode === 'FREE_PAN' && visibleLayers.scanResults) {
      // Trigger initial tile loading through debounced function
      scheduleTileUpdate();
    }
  }, [isOpen, mapViewMode, visibleLayers.scanResults, scheduleTileUpdate]);

  // Click outside handler for layer dropdown
  useEffect(() => {
    const handleClickOutside = (event) => {
      if (layerDropdownRef.current && !layerDropdownRef.current.contains(event.target)) {
        setIsLayerDropdownOpen(false);
      }
    };

    if (isLayerDropdownOpen) {
      document.addEventListener('mousedown', handleClickOutside);
      return () => {
        document.removeEventListener('mousedown', handleClickOutside);
      };
    }
  }, [isLayerDropdownOpen]);

  // Cleanup timeouts on unmount
  useEffect(() => {
    return () => {
      if (zoomTimeoutRef.current) {
        clearTimeout(zoomTimeoutRef.current);
      }
      if (canvasUpdateTimerRef.current) {
        clearTimeout(canvasUpdateTimerRef.current);
      }
    };
  }, []);

  if (!isOpen) return null;

  return (
    <div className="relative w-full h-full bg-black">
      {/* Header controls */}
      <div className="absolute top-0 left-0 right-0 bg-black bg-opacity-80 p-2 flex justify-between items-center z-10">
        <div className="flex items-center space-x-4">
          <h3 className="text-white text-lg font-medium">
            {mapViewMode === 'FOV_FITTED' ? 'Video View' : 'Stage Map'}
          </h3>
          
          {mapViewMode === 'FREE_PAN' && (
            <>
              <div className="flex items-center space-x-2">
                <button
                  onClick={(e) => {
                    if (isInteractionDisabled) return;
                    
                    // Track zoom operation
                    setIsZooming(true);
                    if (zoomTimeoutRef.current) {
                      clearTimeout(zoomTimeoutRef.current);
                    }
                    zoomTimeoutRef.current = setTimeout(() => {
                      setIsZooming(false);
                    }, 500);
                    
                    const newZoom = zoomLevel * 0.9;
                    const rect = mapContainerRef.current.getBoundingClientRect();
                    const centerX = rect.width / 2;
                    const centerY = rect.height / 2;
                    
                    if (newZoom < 0.25 && scaleLevel < 4) {
                      zoomToPoint(0.25, scaleLevel + 1, centerX, centerY);
                    } else {
                      zoomToPoint(Math.max(0.25, newZoom), scaleLevel, centerX, centerY);
                    }
                  }}
                  className="px-2 py-1 text-xs bg-gray-700 hover:bg-gray-600 text-white rounded disabled:opacity-50 disabled:cursor-not-allowed"
                  title="Zoom Out"
                  disabled={isInteractionDisabled || (scaleLevel === 4 && zoomLevel <= 0.25)}
                >
                  <i className="fas fa-search-minus"></i>
                </button>
                <span className="text-white text-xs min-w-[8rem] text-center">
                  Scale {scaleLevel} ({(zoomLevel * 100).toFixed(1)}%)
                </span>
                <button
                  onClick={(e) => {
                    if (isInteractionDisabled) return;
                    
                    // Track zoom operation
                    setIsZooming(true);
                    if (zoomTimeoutRef.current) {
                      clearTimeout(zoomTimeoutRef.current);
                    }
                    zoomTimeoutRef.current = setTimeout(() => {
                      setIsZooming(false);
                    }, 500);
                    
                    const newZoom = zoomLevel * 1.1;
                    const rect = mapContainerRef.current.getBoundingClientRect();
                    const centerX = rect.width / 2;
                    const centerY = rect.height / 2;
                    
                    if (newZoom > 16.0 && scaleLevel > 0) {
                      zoomToPoint(0.25, scaleLevel - 1, centerX, centerY);
                    } else {
                      zoomToPoint(Math.min(16.0, newZoom), scaleLevel, centerX, centerY);
                    }
                  }}
                  className="px-2 py-1 text-xs bg-gray-700 hover:bg-gray-600 text-white rounded disabled:opacity-50 disabled:cursor-not-allowed"
                  title="Zoom In"
                  disabled={isInteractionDisabled || (scaleLevel === 0 && zoomLevel >= 16.0)}
                >
                  <i className="fas fa-search-plus"></i>
                </button>
                <button
                  onClick={isInteractionDisabled ? undefined : () => {
                    // Track zoom operation
                    setIsZooming(true);
                    if (zoomTimeoutRef.current) {
                      clearTimeout(zoomTimeoutRef.current);
                    }
                    zoomTimeoutRef.current = setTimeout(() => {
                      setIsZooming(false);
                    }, 500);
                    
                    fitToView();
                  }}
                  className="px-2 py-1 text-xs bg-green-600 hover:bg-green-500 text-white rounded disabled:opacity-50 disabled:cursor-not-allowed"
                  title="Fit to View"
                  disabled={isInteractionDisabled}
                >
                  <i className="fas fa-crosshairs mr-1"></i>
                  Fit to View
                </button>
              </div>
              
              {/* Layer selector dropdown */}
              <div className="relative" ref={layerDropdownRef}>
                <button
                  onClick={() => setIsLayerDropdownOpen(!isLayerDropdownOpen)}
                  className="px-3 py-1 text-xs bg-gray-700 hover:bg-gray-600 text-white rounded flex items-center"
                >
                  <i className="fas fa-layer-group mr-1"></i>
                  Layers
                  <i className={`fas ml-1 transition-transform ${isLayerDropdownOpen ? 'fa-caret-up' : 'fa-caret-down'}`}></i>
                </button>
                
                {isLayerDropdownOpen && (
                  <div className="absolute top-full right-0 mt-1 bg-gray-800 rounded shadow-lg p-2 min-w-[200px] z-20">
                  <div className="text-xs text-gray-300 font-semibold mb-2">Map Layers</div>
                  
                  <label className="flex items-center text-white text-xs mb-1 hover:bg-gray-700 p-1 rounded cursor-pointer">
                    <input
                      type="checkbox"
                      checked={visibleLayers.wellPlate}
                      onChange={(e) => setVisibleLayers(prev => ({ ...prev, wellPlate: e.target.checked }))}
                      className="mr-2"
                    />
                    96-Well Plate Grid
                  </label>
                  
                  <label className="flex items-center text-white text-xs mb-2 hover:bg-gray-700 p-1 rounded cursor-pointer">
                    <input
                      type="checkbox"
                      checked={visibleLayers.scanResults}
                      onChange={(e) => setVisibleLayers(prev => ({ ...prev, scanResults: e.target.checked }))}
                      className="mr-2"
                    />
                    Scan Results
                  </label>
                  
                  {visibleLayers.scanResults && (
                    <>
                      <div className="text-xs text-gray-300 font-semibold mb-1 mt-2 border-t border-gray-700 pt-2">Channels</div>
                      {Object.entries(visibleLayers.channels).map(([channel, isVisible]) => (
                        <label key={channel} className="flex items-center text-white text-xs mb-1 hover:bg-gray-700 p-1 rounded cursor-pointer">
                          <input
                            type="radio"
                            name="channel"
                            checked={isVisible}
                            onChange={() => setVisibleLayers(prev => ({
                              ...prev,
                              channels: Object.fromEntries(
                                Object.keys(prev.channels).map(ch => [ch, ch === channel])
                              )
                            }))}
                            className="mr-2"
                          />
                          {channel}
                        </label>
                      ))}
                    </>
                  )}
                  </div>
                )}
              </div>
              
              {/* Scan controls */}
              <div className="flex items-center space-x-2">
                              <button
                onClick={() => {
                  if (isInteractionDisabled || isSimulatedMicroscope) return;
                  if (showScanConfig || isRectangleSelection) {
                    // Close scan panel and cancel selection
                    setShowScanConfig(false);
                    setIsRectangleSelection(false);
                    setRectangleStart(null);
                    setRectangleEnd(null);
                  } else {
                    // Automatically switch to FREE_PAN mode if in FOV_FITTED mode
                    if (mapViewMode === 'FOV_FITTED') {
                      transitionToFreePan();
                      if (appendLog) {
                        appendLog('Switched to stage map view for scan area selection');
                      }
                    }
                    // Open scan panel and load current microscope settings
                    loadCurrentMicroscopeSettings();
                    setShowScanConfig(true);
                    // Automatically enable rectangle selection when opening scan panel
                    setIsRectangleSelection(true);
                  }
                }}
                className={`px-2 py-1 text-xs text-white rounded disabled:opacity-50 disabled:cursor-not-allowed ${
                  showScanConfig || isRectangleSelection ? 'bg-blue-600 hover:bg-blue-500' : 'bg-gray-700 hover:bg-gray-600'
                }`}
                title={isSimulatedMicroscope ? "Scanning not supported for simulated microscope" : "Configure scan and select area (automatically switches to stage map view)"}
                disabled={isInteractionDisabled || !microscopeControlService || isSimulatedMicroscope}
              >
                <i className="fas fa-vector-square mr-1"></i>
                {isScanInProgress ? 'Scanning...' : (showScanConfig || isRectangleSelection ? 'Cancel Scan Setup' : 'Scan Area')}
              </button>
                
                <button
                  onClick={() => {
                    if (isInteractionDisabled || isSimulatedMicroscope) return;
                    if (showQuickScanConfig) {
                      // Close quick scan panel
                      setShowQuickScanConfig(false);
                    } else {
                      // Close normal scan panel if open
                      setShowScanConfig(false);
                      setIsRectangleSelection(false);
                      setRectangleStart(null);
                      setRectangleEnd(null);
                      // Open quick scan panel
                      setShowQuickScanConfig(true);
                    }
                  }}
                  className={`px-2 py-1 text-xs text-white rounded disabled:opacity-50 disabled:cursor-not-allowed ${
                    showQuickScanConfig ? 'bg-green-600 hover:bg-green-500' : 'bg-gray-700 hover:bg-gray-600'
                  }`}
                  title={isSimulatedMicroscope ? "Quick scanning not supported for simulated microscope" : "Quick scan entire well plate with high-speed acquisition"}
                  disabled={isInteractionDisabled || !microscopeControlService || isSimulatedMicroscope}
                >
                  <i className="fas fa-bolt mr-1"></i>
                  {isQuickScanInProgress ? 'Quick Scanning...' : (showQuickScanConfig ? 'Cancel Quick Scan' : 'Quick Scan')}
                </button>
                
                <button
                  onClick={() => {
                    if (!microscopeControlService || isInteractionDisabled || isSimulatedMicroscope) return;
                    setShowClearCanvasConfirmation(true);
                  }}
                  className="px-2 py-1 text-xs bg-red-600 hover:bg-red-500 text-white rounded disabled:opacity-50 disabled:cursor-not-allowed"
                  title={isSimulatedMicroscope ? "Canvas clearing not supported for simulated microscope" : "Clear scan results"}
                  disabled={isInteractionDisabled || !microscopeControlService || isSimulatedMicroscope}
                >
                  <i className="fas fa-trash mr-1"></i>
                  Clear Canvas
                </button>
              </div>
            </>
          )}
          
          {mapViewMode === 'FOV_FITTED' && (
            <div className="flex items-center space-x-2">
              <span className="text-xs text-gray-300">Zoom: {Math.round(videoZoom * 100)}%</span>
              <span className="text-xs text-gray-400">• Scroll down to see stage map</span>
              {/* Scan buttons visible in FOV_FITTED mode */}
              <button
                onClick={() => {
                  if (isInteractionDisabled || isSimulatedMicroscope) return;
                  // Automatically switch to FREE_PAN mode and open scan configuration
                  transitionToFreePan();
                  loadCurrentMicroscopeSettings();
                  setShowScanConfig(true);
                  setIsRectangleSelection(true);
                  if (appendLog) {
                    appendLog('Switched to stage map view for scan area selection');
                  }
                }}
                className="px-2 py-1 text-xs bg-green-600 hover:bg-green-500 text-white rounded disabled:opacity-50 disabled:cursor-not-allowed"
                title={isSimulatedMicroscope ? "Scanning not supported for simulated microscope" : "Switch to stage map and configure scan area"}
                disabled={isInteractionDisabled || !microscopeControlService || isSimulatedMicroscope}
              >
                <i className="fas fa-vector-square mr-1"></i>
                Scan Area
              </button>
              
              <button
                onClick={() => {
                  if (isInteractionDisabled || isSimulatedMicroscope) return;
                  // Open quick scan configuration without switching view modes
                  setShowQuickScanConfig(true);
                }}
                className="px-2 py-1 text-xs bg-blue-600 hover:bg-blue-500 text-white rounded disabled:opacity-50 disabled:cursor-not-allowed"
                title={isSimulatedMicroscope ? "Quick scanning not supported for simulated microscope" : "Quick scan entire well plate with high-speed acquisition"}
                disabled={isInteractionDisabled || !microscopeControlService || isSimulatedMicroscope}
              >
                <i className="fas fa-bolt mr-1"></i>
                Quick Scan
              </button>
            </div>
          )}
        </div>
      </div>

      {/* Main display container */}
      <div
        ref={mapContainerRef}
        className={`absolute inset-0 top-12 overflow-hidden ${
          isMapBrowsingDisabled 
            ? 'cursor-not-allowed microscope-map-disabled' 
            : mapViewMode === 'FOV_FITTED' 
              ? (isHardwareInteractionDisabled ? 'cursor-not-allowed' : 'cursor-grab')
              : isRectangleSelection
                ? (isHardwareInteractionDisabled ? 'cursor-not-allowed' : 'cursor-crosshair')
                : 'cursor-move'
        } ${isDragging || isPanning ? 'cursor-grabbing' : ''}`}
        onMouseDown={isMapBrowsingDisabled ? undefined : (mapViewMode === 'FOV_FITTED' ? (isHardwareInteractionDisabled ? undefined : onMouseDown) : handleMapPanning)}
        onMouseMove={isMapBrowsingDisabled ? undefined : (mapViewMode === 'FOV_FITTED' ? (isHardwareInteractionDisabled ? undefined : onMouseMove) : handleMapPanMove)}
        onMouseUp={isMapBrowsingDisabled ? undefined : (mapViewMode === 'FOV_FITTED' ? (isHardwareInteractionDisabled ? undefined : onMouseUp) : handleMapPanEnd)}
        onMouseLeave={isMapBrowsingDisabled ? undefined : (mapViewMode === 'FOV_FITTED' ? (isHardwareInteractionDisabled ? undefined : onMouseLeave) : handleMapPanEnd)}
        onDoubleClick={isHardwareInteractionDisabled ? undefined : (mapViewMode === 'FREE_PAN' && !isRectangleSelection ? handleDoubleClick : undefined)}
                  style={{
            userSelect: 'none',
            transition: isDragging || isPanning ? 'none' : 'transform 0.3s ease-out',
            opacity: isMapBrowsingDisabled ? 0.75 : 1,
            cursor: isRectangleSelection && mapViewMode === 'FREE_PAN' && !isHardwareInteractionDisabled ? 'crosshair' : undefined
          }}
      >
        {/* Map canvas for FREE_PAN mode */}
        {mapViewMode === 'FREE_PAN' && (
          <canvas ref={canvasRef} className="absolute inset-0" />
        )}
        
        {/* Stitched scan results tiles layer (below other elements) */}
        {mapViewMode === 'FREE_PAN' && visibleTiles.map((tile, index) => {
          return (
            <div
              key={`${getTileKey(tile.bounds, tile.scale, tile.channel)}_${index}`}
              className="absolute pointer-events-none scan-results-container"
              style={{
                left: `${stageToDisplayCoords(tile.bounds.topLeft.x, tile.bounds.topLeft.y).x}px`,
                top: `${stageToDisplayCoords(tile.bounds.topLeft.x, tile.bounds.topLeft.y).y}px`,
                width: `${tile.width_mm * pixelsPerMm * mapScale}px`,
                height: `${tile.height_mm * pixelsPerMm * mapScale}px`,
                zIndex: 1 // All scan result tiles at same level
              }}
            >
              <img
                src={tile.data}
                alt={`Scan Results Tile (Scale ${tile.scale})`}
                className="w-full h-full"
                style={{
                  objectFit: 'fill', // Fill the container exactly, matching the calculated dimensions
                  objectPosition: 'top left', // Ensure alignment with top-left corner
                  display: 'block' // Remove any inline spacing
                }}
              />
              
              {/* Debug info for tiles */}
              {process.env.NODE_ENV === 'development' && (
                <div className="absolute top-0 left-0 bg-black bg-opacity-50 text-white text-xs p-1">
                  S{tile.scale} {tile.channel.substring(0, 3)}
                </div>
              )}
            </div>
          );
        })}
        
        {/* Loading indicator for canvas */}
        {mapViewMode === 'FREE_PAN' && visibleLayers.scanResults && isLoadingCanvas && (
          <div className="absolute top-2 right-2 bg-black bg-opacity-60 text-white text-xs px-2 py-1 rounded" style={{ zIndex: 25 }}>
            <i className="fas fa-spinner fa-spin mr-1"></i>Loading scan results...
          </div>
        )}
        
        {/* 96-well plate overlay for FREE_PAN mode */}
        {mapViewMode === 'FREE_PAN' && render96WellPlate()}
        
        {/* Rectangle selection active indicator */}
        {mapViewMode === 'FREE_PAN' && isRectangleSelection && !rectangleStart && (
          <div className="absolute top-16 left-1/2 transform -translate-x-1/2 bg-blue-600 bg-opacity-90 text-white px-4 py-2 rounded-lg border border-blue-400 animate-pulse" style={{ zIndex: 30 }}>
            <div className="flex items-center space-x-2">
              <i className="fas fa-vector-square text-lg"></i>
              <div>
                <div className="font-medium">Rectangle Selection Active</div>
                <div className="text-xs opacity-90">Click and drag to select scan area</div>
              </div>
            </div>
          </div>
        )}

        {/* Rectangle selection overlay */}
        {mapViewMode === 'FREE_PAN' && isRectangleSelection && rectangleStart && rectangleEnd && (
          <>
            <div
              className="absolute border-2 border-blue-400 bg-blue-400 bg-opacity-20 pointer-events-none"
              style={{
                left: `${Math.min(rectangleStart.x, rectangleEnd.x)}px`,
                top: `${Math.min(rectangleStart.y, rectangleEnd.y)}px`,
                width: `${Math.abs(rectangleEnd.x - rectangleStart.x)}px`,
                height: `${Math.abs(rectangleEnd.y - rectangleStart.y)}px`,
                zIndex: 30 // High z-index to stay above all map layers
              }}
            />
            {/* FOV preview boxes during rectangle selection */}
            {(() => {
              const topLeft = displayToStageCoords(
                Math.min(rectangleStart.x, rectangleEnd.x),
                Math.min(rectangleStart.y, rectangleEnd.y)
              );
              const bottomRight = displayToStageCoords(
                Math.max(rectangleStart.x, rectangleEnd.x),
                Math.max(rectangleStart.y, rectangleEnd.y)
              );
              const width_mm = bottomRight.x - topLeft.x;
              const height_mm = bottomRight.y - topLeft.y;
              const Nx = Math.max(1, Math.round(width_mm / scanParameters.dx_mm));
              const Ny = Math.max(1, Math.round(height_mm / scanParameters.dy_mm));
              
              // Calculate FOV positions for the selected rectangle
              const fovDisplaySize = fovSize * pixelsPerMm * mapScale;
              const fovPreviews = [];
              
              for (let i = 0; i < Nx; i++) {
                for (let j = 0; j < Ny; j++) {
                  const stageX = topLeft.x + i * scanParameters.dx_mm;
                  const stageY = topLeft.y + j * scanParameters.dy_mm;
                  const displayCoords = stageToDisplayCoords(stageX, stageY);
                  
                  fovPreviews.push(
                    <div
                      key={`preview-fov-${i}-${j}`}
                      className="absolute border border-orange-400 bg-orange-400 bg-opacity-15 pointer-events-none"
                      style={{
                        left: `${displayCoords.x - fovDisplaySize / 2}px`,
                        top: `${displayCoords.y - fovDisplaySize / 2}px`,
                        width: `${fovDisplaySize}px`,
                        height: `${fovDisplaySize}px`,
                        zIndex: 29 // Below info tooltip but above selection rectangle
                      }}
                    >
                      {fovDisplaySize > 20 && (
                        <div className="absolute inset-0 flex items-center justify-center">
                          <span className="text-orange-300 text-xs font-bold bg-black bg-opacity-60 px-1 rounded">
                            {i * Ny + j + 1}
                          </span>
                        </div>
                      )}
                    </div>
                  );
                }
              }
              
              return fovPreviews;
            })()}
            
            <div className="absolute bg-black bg-opacity-80 text-white text-xs px-2 py-1 rounded pointer-events-none"
                 style={{
                   left: `${rectangleEnd.x + 10}px`,
                   top: `${rectangleEnd.y + 10}px`,
                   zIndex: 31 // Even higher z-index for the info tooltip
                 }}>
              {(() => {
                const topLeft = displayToStageCoords(
                  Math.min(rectangleStart.x, rectangleEnd.x),
                  Math.min(rectangleStart.y, rectangleEnd.y)
                );
                const bottomRight = displayToStageCoords(
                  Math.max(rectangleStart.x, rectangleEnd.x),
                  Math.max(rectangleStart.y, rectangleEnd.y)
                );
                const width_mm = bottomRight.x - topLeft.x;
                const height_mm = bottomRight.y - topLeft.y;
                const Nx = Math.max(1, Math.round(width_mm / scanParameters.dx_mm));
                const Ny = Math.max(1, Math.round(height_mm / scanParameters.dy_mm));
                
                return (
                  <>
                    <div>Start: ({topLeft.x.toFixed(1)}, {topLeft.y.toFixed(1)}) mm</div>
                    <div>Grid: {Nx} × {Ny} positions</div>
                    <div>Channels: {scanParameters.illumination_settings.length}</div>
                    <div>Total images: {Nx * Ny * scanParameters.illumination_settings.length}</div>
                    <div>Step: {scanParameters.dx_mm} × {scanParameters.dy_mm} mm</div>
                    <div>End: ({(topLeft.x + (Nx-1) * scanParameters.dx_mm).toFixed(1)}, {(topLeft.y + (Ny-1) * scanParameters.dy_mm).toFixed(1)}) mm</div>
                  </>
                );
              })()}
            </div>
          </>
        )}

        {/* FOV boxes preview during scan configuration */}
        {mapViewMode === 'FREE_PAN' && showScanConfig && (() => {
          const fovPositions = calculateFOVPositions();
          return fovPositions.map((fov, index) => (
            <div
              key={`fov-${index}`}
              className="absolute border border-green-400 bg-green-400 bg-opacity-10 pointer-events-none"
              style={{
                left: `${fov.x}px`,
                top: `${fov.y}px`,
                width: `${fov.width}px`,
                height: `${fov.height}px`,
                zIndex: 25 // Above scan results but below selection rectangle
              }}
            >
              {/* Show position number for each FOV if zoom is high enough */}
              {fov.width > 30 && (
                <div className="absolute inset-0 flex items-center justify-center">
                  <span className="text-green-300 text-xs font-bold bg-black bg-opacity-60 px-1 rounded">
                    {fov.index + 1}
                  </span>
                </div>
              )}
              {/* Show stage coordinates if FOV is large enough */}
              {fov.width > 50 && (
                <div className="absolute top-0 left-0 text-green-300 text-xs bg-black bg-opacity-60 px-1 rounded-br">
                  {fov.stageX.toFixed(1)}, {fov.stageY.toFixed(1)}
                </div>
              )}
            </div>
          ));
        })()}
        
        {/* Current video frame position indicator */}
        {videoFramePosition && (
          <div
            className="absolute border-2 border-yellow-400 pointer-events-none"
            style={{
              left: `${videoFramePosition.x - videoFramePosition.width / 2}px`,
              top: `${videoFramePosition.y - videoFramePosition.height / 2}px`,
              width: `${videoFramePosition.width}px`,
              height: `${videoFramePosition.height}px`,
              zIndex: 10 // FOV box should be on top of everything
            }}
          >
            {/* Show video content based on mode */}
            {mapViewMode === 'FOV_FITTED' ? (
              // FOV_FITTED mode: Show full-screen video/image
              <div className="w-full h-full flex items-center justify-center">
                {isWebRtcActive && !webRtcError ? (
                  <video 
                    ref={videoRef} 
                    autoPlay 
                    playsInline 
                    muted 
                    className="pointer-events-none"
                    style={{
                      transform: `translate(${dragTransform.x}px, ${dragTransform.y}px) scale(${videoZoom})`,
                      transition: isDragging ? 'none' : 'transform 0.3s ease-out',
                      width: '750px',
                      height: '750px',
                      objectFit: 'contain',
                    }}
                  />
                ) : snappedImageData?.url ? (
                  <>
                    <img
                      src={snappedImageData.url}
                      alt="Microscope Snapshot"
                      className="pointer-events-none"
                      style={{
                        transform: `translate(${dragTransform.x}px, ${dragTransform.y}px) scale(${videoZoom})`,
                        transition: isDragging ? 'none' : 'transform 0.3s ease-out',
                        width: '750px',
                        height: '750px',
                        objectFit: 'contain',
                      }}
                    />
                    {/* ImageJ.js Badge */}
                    {onOpenImageJ && (
                      <button
                        onClick={() => onOpenImageJ(snappedImageData.numpy)}
                        className="imagej-badge absolute top-2 right-2 p-1 bg-white bg-opacity-90 hover:bg-opacity-100 rounded shadow-md transition-all duration-200 flex items-center gap-1 text-xs font-medium text-gray-700 hover:text-gray-900 disabled:opacity-50 disabled:cursor-not-allowed z-10"
                        title={imjoyApi ? "Open in ImageJ.js" : "ImageJ.js integration is loading..."}
                        disabled={!imjoyApi}
                        style={{ pointerEvents: 'auto' }}
                      >
                        <img 
                          src="https://ij.imjoy.io/assets/badge/open-in-imagej-js-badge.svg" 
                          alt="Open in ImageJ.js" 
                          className="h-4"
                        />
                      </button>
                    )}
                  </>
                ) : (
                  <p className="text-center text-gray-300">
                    {webRtcError ? `WebRTC Error: ${webRtcError}` : (microscopeControlService ? 'Video Display' : 'Microscope not connected')}
                  </p>
                )}
              </div>
            ) : (
              // FREE_PAN mode: Show video in map frame when at high zoom, or snapped image
              scaleLevel <= 1 && (
                isWebRtcActive && remoteStream ? (
                  <video
                    ref={mapVideoRef}
                    autoPlay
                    muted
                    playsInline
                    className="w-full h-full object-cover"
                    style={{
                      backgroundColor: 'transparent',
                      border: '1px solid rgba(255, 255, 0, 0.3)',
                    }}
                  />
                ) : snappedImageData?.url ? (
                  <>
                    <img
                      src={snappedImageData.url}
                      alt="Microscope Snapshot"
                      className="w-full h-full object-cover"
                      style={{
                        backgroundColor: 'transparent',
                        border: '1px solid rgba(255, 255, 0, 0.3)',
                      }}
                    />
                    {/* ImageJ.js Badge for FREE_PAN mode */}
                    {onOpenImageJ && (
                      <button
                        onClick={() => onOpenImageJ(snappedImageData.numpy)}
                        className="imagej-badge absolute top-1 right-1 p-1 bg-white bg-opacity-90 hover:bg-opacity-100 rounded shadow-md transition-all duration-200 flex items-center gap-1 text-xs font-medium text-gray-700 hover:text-gray-900 disabled:opacity-50 disabled:cursor-not-allowed z-10"
                        title={imjoyApi ? "Open in ImageJ.js" : "ImageJ.js integration is loading..."}
                        disabled={!imjoyApi}
                        style={{ pointerEvents: 'auto' }}
                      >
                        <img 
                          src="https://ij.imjoy.io/assets/badge/open-in-imagej-js-badge.svg" 
                          alt="Open in ImageJ.js" 
                          className="h-3"
                        />
                      </button>
                    )}
                  </>
                ) : null
              )
            )}

            {/* Stage position label */}
            {currentStagePosition && mapViewMode === 'FREE_PAN' && (
              <div className="absolute -top-6 left-0 text-yellow-400 text-xs whitespace-nowrap">
                X: {currentStagePosition.x.toFixed(2)}mm, Y: {currentStagePosition.y.toFixed(2)}mm
              </div>
            )}
          </div>
        )}
        
        {/* Drag move instructions overlay for FOV_FITTED mode */}
        {mapViewMode === 'FOV_FITTED' && (isWebRtcActive || snapshotImage) && microscopeControlService && !isHardwareInteractionDisabled && !isDragging && (
          <div className="absolute bottom-2 left-2 bg-black bg-opacity-60 text-white text-xs px-2 py-1 rounded pointer-events-none">
            <i className="fas fa-hand-paper mr-1"></i>
            Drag to move stage
          </div>
        )}
        
        {/* Visual feedback during dragging for FOV_FITTED mode */}
        {mapViewMode === 'FOV_FITTED' && isDragging && (
          <div className="absolute top-2 left-2 bg-blue-500 bg-opacity-80 text-white text-xs px-2 py-1 rounded pointer-events-none">
            <i className="fas fa-arrows-alt mr-1"></i>
            Moving stage...
          </div>
        )}
        
        {/* Hardware operations status indicator */}
        {isHardwareInteractionDisabled && (
          <div className="absolute top-2 left-2 hardware-status-indicator text-white text-xs px-2 py-1 rounded pointer-events-none">
            <i className="fas fa-cog mr-1"></i>
            {isScanInProgress ? 
              'Hardware locked during scanning • Map browsing available' :
              isQuickScanInProgress ?
                'Hardware locked during quick scanning • Map browsing available' :
                currentOperation === 'loading' || currentOperation === 'unloading' ? 
                  `Hardware locked during ${currentOperation} • Map browsing available` : 
                  'Hardware locked during operation • Map browsing available'}
          </div>
        )}
        
        {/* Stage position info for FREE_PAN mode */}
        {mapViewMode === 'FREE_PAN' && currentStagePosition && (
          <div className="absolute bottom-4 left-4 bg-black bg-opacity-80 text-white p-2 rounded text-xs">
            <div>Stage Position:</div>
            <div>X: {currentStagePosition.x.toFixed(3)}mm</div>
            <div>Y: {currentStagePosition.y.toFixed(3)}mm</div>
            <div>Z: {currentStagePosition.z.toFixed(3)}mm</div>
            {microscopeControlService && !isHardwareInteractionDisabled && (
              <div className="mt-1 text-xs text-gray-300 border-t border-gray-600 pt-1">
                <i className="fas fa-mouse-pointer mr-1"></i>
                Double-click to move stage
              </div>
            )}
            {microscopeControlService && isHardwareInteractionDisabled && (
              <div className="mt-1 text-xs text-orange-300 border-t border-gray-600 pt-1">
                <i className="fas fa-lock mr-1"></i>
                Stage movement locked
              </div>
            )}
          </div>
        )}
      </div>

      {/* Video contrast controls - positioned below the video frame */}
      {isWebRtcActive && (
        <div 
          className={`absolute bottom-2 right-2 bg-black bg-opacity-80 p-2 rounded text-white max-w-xs ${isHardwareInteractionDisabled ? 'opacity-75' : ''}`}
          style={{ zIndex: 30 }}
        >
          <div className="flex items-center justify-between mb-1">
            <div className="flex items-center space-x-2">
              <span className="text-xs font-medium">Video Contrast</span>
              {isDataChannelConnected && (
                <i className="fas fa-circle text-green-500" style={{ fontSize: '4px' }} title="Metadata connected"></i>
              )}
            </div>
            <button
              onClick={() => !isHardwareInteractionDisabled && setIsContrastControlsCollapsed(!isContrastControlsCollapsed)}
              className="text-xs text-gray-300 hover:text-white p-1 disabled:cursor-not-allowed disabled:opacity-75"
              title={isContrastControlsCollapsed ? "Show contrast controls" : "Hide contrast controls"}
              disabled={isHardwareInteractionDisabled}
            >
              <i className={`fas ${isContrastControlsCollapsed ? 'fa-chevron-up' : 'fa-chevron-down'}`}></i>
            </button>
          </div>
          
          {!isContrastControlsCollapsed && (
            <>
              {/* Auto Contrast Toggle */}
              <div className="flex items-center mb-1">
                <span className="text-xs text-gray-300 mr-2">Auto</span>
                <label className="auto-contrast-toggle">
                  <input
                    type="checkbox"
                    checked={autoContrastEnabled}
                    onChange={(e) => !isHardwareInteractionDisabled && setAutoContrastEnabled(e.target.checked)}
                    disabled={!isDataChannelConnected || isHardwareInteractionDisabled}
                  />
                  <span className="auto-contrast-slider"></span>
                </label>
              </div>
              
              {/* Histogram Display */}
              {frameMetadata && frameMetadata.gray_level_stats && (
                <div className="mb-1">
                  {renderHistogramDisplay()}
                </div>
              )}
            </>
          )}
        </div>
      )}

      {/* Clear Canvas Confirmation Dialog */}
      {showClearCanvasConfirmation && (
        <div className="fixed inset-0 bg-black bg-opacity-50 flex items-center justify-center z-50 p-4">
          <div className="bg-gray-800 border border-gray-600 rounded-lg shadow-xl max-w-md w-full text-white">
            {/* Modal Header */}
            <div className="flex justify-between items-center p-4 border-b border-gray-600">
              <h3 className="text-lg font-semibold text-gray-200 flex items-center">
                <i className="fas fa-exclamation-triangle text-red-400 mr-2"></i>
                Clear Scan Canvas
              </h3>
              <button
                onClick={() => setShowClearCanvasConfirmation(false)}
                className="text-gray-400 hover:text-white text-xl font-bold w-6 h-6 flex items-center justify-center"
                title="Close"
              >
                ×
              </button>
            </div>

            {/* Modal Body */}
            <div className="p-4">
              <p className="text-gray-300 mb-4">
                Are you sure you want to clear the scan canvas? This will permanently delete all scan results and cannot be undone.
              </p>
              <div className="bg-yellow-900 bg-opacity-30 border border-yellow-500 rounded-lg p-3 mb-4">
                <div className="flex items-start">
                  <i className="fas fa-info-circle text-yellow-400 mr-2 mt-0.5"></i>
                  <div className="text-sm text-yellow-200">
                    <p className="font-medium mb-1">This action will:</p>
                    <ul className="list-disc list-inside space-y-1">
                      <li>Remove all scan result images from the display</li>
                      <li>Clear the scan data from microscope memory</li>
                      <li>Reset the stitching canvas to empty state</li>
                    </ul>
                  </div>
                </div>
              </div>
            </div>

            {/* Modal Footer */}
            <div className="flex justify-end space-x-3 p-4 border-t border-gray-600">
              <button
                onClick={() => setShowClearCanvasConfirmation(false)}
                className="px-4 py-2 text-sm bg-gray-600 hover:bg-gray-500 text-white rounded focus:outline-none focus:ring-2 focus:ring-gray-500 focus:ring-offset-2"
              >
                <i className="fas fa-times mr-1"></i>
                Cancel
              </button>
              <button
                onClick={handleClearCanvas}
                className="px-4 py-2 text-sm bg-red-600 hover:bg-red-500 text-white rounded focus:outline-none focus:ring-2 focus:ring-red-500 focus:ring-offset-2"
              >
                <i className="fas fa-trash mr-1"></i>
                Clear Canvas
              </button>
            </div>
          </div>
        </div>
      )}

      {/* Quick Scan Configuration Side Panel */}
      {showQuickScanConfig && (
        <div className="absolute top-12 right-2 bg-gray-800 border border-gray-600 rounded-lg shadow-xl w-80 p-4 z-50 text-white">
          <div className="flex items-center justify-between mb-3">
            <h3 className="text-sm font-semibold text-gray-200">Quick Scan Configuration</h3>
            <button
              onClick={() => setShowQuickScanConfig(false)}
              className="text-gray-400 hover:text-white p-1"
              title="Close"
            >
              <i className="fas fa-times"></i>
            </button>
          </div>
          
          <div className="space-y-3 text-xs">
            <div>
              <label className="block text-gray-300 font-medium mb-1">Well Plate Type</label>
              <select
                value={quickScanParameters.wellplate_type}
                onChange={(e) => setQuickScanParameters(prev => ({ ...prev, wellplate_type: e.target.value }))}
                className="w-full px-2 py-1 bg-gray-700 border border-gray-600 rounded text-white"
                disabled={isQuickScanInProgress}
              >
                <option value="6">6-well plate</option>
                <option value="12">12-well plate</option>
                <option value="24">24-well plate</option>
                <option value="96">96-well plate</option>
                <option value="384">384-well plate</option>
              </select>
            </div>

            {/* Stripe Pattern Configuration */}
            <div className="bg-gray-700 p-2 rounded">
              <div className="text-blue-300 font-medium mb-2"><i className="fas fa-grip-lines mr-1"></i>Stripe Pattern</div>
              <div className="flex space-x-2 mb-2">
                <div className="w-1/2 input-validation-container">
                  <label className="block text-gray-300 font-medium mb-1">Stripes per Well</label>
                  <input
                    type="number"
                    value={quickStripesInput.inputValue}
                    onChange={quickStripesInput.handleInputChange}
                    onKeyDown={quickStripesInput.handleKeyDown}
                    onBlur={quickStripesInput.handleBlur}
                    className={getInputValidationClasses(
                      quickStripesInput.isValid,
                      quickStripesInput.hasUnsavedChanges,
                      "w-full px-2 py-1 bg-gray-600 border rounded text-white text-xs"
                    )}
                    min="1"
                    max="10"
                    disabled={isQuickScanInProgress}
                    placeholder="1-10"
                  />
                </div>
                <div className="w-1/2 input-validation-container">
                  <label className="block text-gray-300 font-medium mb-1">Stripe Width (mm)</label>
                  <input
                    type="number"
                    value={quickStripeWidthInput.inputValue}
                    onChange={quickStripeWidthInput.handleInputChange}
                    onKeyDown={quickStripeWidthInput.handleKeyDown}
                    onBlur={quickStripeWidthInput.handleBlur}
                    className={getInputValidationClasses(
                      quickStripeWidthInput.isValid,
                      quickStripeWidthInput.hasUnsavedChanges,
                      "w-full px-2 py-1 bg-gray-600 border rounded text-white text-xs"
                    )}
                    min="0.5"
                    max="10.0"
                    step="0.1"
                    disabled={isQuickScanInProgress}
                    placeholder="0.5-10.0"
                  />
                </div>
              </div>
              <div className="input-validation-container">
                <label className="block text-gray-300 font-medium mb-1">Y Increment (mm)</label>
                <input
                  type="number"
                  value={quickDyInput.inputValue}
                  onChange={quickDyInput.handleInputChange}
                  onKeyDown={quickDyInput.handleKeyDown}
                  onBlur={quickDyInput.handleBlur}
                  className={getInputValidationClasses(
                    quickDyInput.isValid,
                    quickDyInput.hasUnsavedChanges,
                    "w-full px-2 py-1 bg-gray-600 border rounded text-white text-xs"
                  )}
                  min="0.1"
                  max="5.0"
                  step="0.1"
                  disabled={isQuickScanInProgress}
                  placeholder="0.1-5.0"
                />
              </div>
            </div>
            
            {/* Camera & Illumination Settings */}
            <div className="bg-gray-700 p-2 rounded">
              <div className="text-green-300 font-medium mb-2"><i className="fas fa-camera mr-1"></i>Camera & Light</div>
              <div className="flex space-x-2 mb-2">
                <div className="flex-1 input-validation-container">
                  <label className="block text-gray-300 font-medium mb-1">Exposure (ms)</label>
                  <input
                    type="number"
                    value={quickExposureInput.inputValue}
                    onChange={quickExposureInput.handleInputChange}
                    onKeyDown={quickExposureInput.handleKeyDown}
                    onBlur={quickExposureInput.handleBlur}
                    className={getInputValidationClasses(
                      quickExposureInput.isValid,
                      quickExposureInput.hasUnsavedChanges,
                      "w-full px-2 py-1 bg-gray-600 border rounded text-white text-xs"
                    )}
                    min="1"
                    max="30"
                    step="0.1"
                    disabled={isQuickScanInProgress}
                    placeholder="1-30ms"
                  />
                </div>
                <div className="flex-1 input-validation-container">
                  <label className="block text-gray-300 font-medium mb-1">Intensity (%)</label>
                  <input
                    type="number"
                    value={quickIntensityInput.inputValue}
                    onChange={quickIntensityInput.handleInputChange}
                    onKeyDown={quickIntensityInput.handleKeyDown}
                    onBlur={quickIntensityInput.handleBlur}
                    className={getInputValidationClasses(
                      quickIntensityInput.isValid,
                      quickIntensityInput.hasUnsavedChanges,
                      "w-full px-2 py-1 bg-gray-600 border rounded text-white text-xs"
                    )}
                    min="0"
                    max="100"
                    disabled={isQuickScanInProgress}
                    placeholder="0-100%"
                  />
                </div>
              </div>
            </div>

            {/* Motion & Acquisition Settings */}
            <div className="bg-gray-700 p-2 rounded">
              <div className="text-yellow-300 font-medium mb-2"><i className="fas fa-tachometer-alt mr-1"></i>Motion & Acquisition</div>
              <div className="flex space-x-2">
                <div className="flex-1 input-validation-container">
                  <label className="block text-gray-300 font-medium mb-1">Scan Velocity (mm/s)</label>
                  <input
                    type="number"
                    value={quickVelocityInput.inputValue}
                    onChange={quickVelocityInput.handleInputChange}
                    onKeyDown={quickVelocityInput.handleKeyDown}
                    onBlur={quickVelocityInput.handleBlur}
                    className={getInputValidationClasses(
                      quickVelocityInput.isValid,
                      quickVelocityInput.hasUnsavedChanges,
                      "w-full px-2 py-1 bg-gray-600 border rounded text-white text-xs"
                    )}
                    min="1"
                    max="30"
                    step="0.1"
                    disabled={isQuickScanInProgress}
                    placeholder="1-30 mm/s"
                  />
                </div>
                <div className="flex-1 input-validation-container">
                  <label className="block text-gray-300 font-medium mb-1">Target FPS</label>
                  <input
                    type="number"
                    value={quickFpsInput.inputValue}
                    onChange={quickFpsInput.handleInputChange}
                    onKeyDown={quickFpsInput.handleKeyDown}
                    onBlur={quickFpsInput.handleBlur}
                    className={getInputValidationClasses(
                      quickFpsInput.isValid,
                      quickFpsInput.hasUnsavedChanges,
                      "w-full px-2 py-1 bg-gray-600 border rounded text-white text-xs"
                    )}
                    min="1"
                    max="60"
                    disabled={isQuickScanInProgress}
                    placeholder="1-60 fps"
                  />
                </div>
              </div>
            </div>
            
            <div className="bg-gray-700 p-2 rounded text-xs">
              <div className="text-yellow-300 font-medium mb-1"><i className="fas fa-info-circle mr-1"></i>Quick Scan Info</div>
              <div>• Brightfield channel only</div>
              <div>• {quickScanParameters.n_stripes}-stripe × {quickScanParameters.stripe_width_mm}mm serpentine pattern per well</div>
              <div>• Maximum exposure: 30ms</div>
              <div>• Scans entire {quickScanParameters.wellplate_type}-well plate</div>
              <div>• Estimated scan time: {(() => {
                const wellplateSizes = { '6': 6, '12': 12, '24': 24, '96': 96, '384': 384 };
                const wells = wellplateSizes[quickScanParameters.wellplate_type] || 96;
                const stripesPerWell = quickScanParameters.n_stripes;
                const timePerStripe = quickScanParameters.stripe_width_mm / quickScanParameters.velocity_scan_mm_per_s;
                const estimatedTimeSeconds = wells * stripesPerWell * timePerStripe * 1.5; // 1.5x factor for movement overhead
                return estimatedTimeSeconds < 60 ? `${Math.round(estimatedTimeSeconds)}s` : `${Math.round(estimatedTimeSeconds/60)}min`;
              })()}</div>
            </div>
          </div>
          
          <div className="flex justify-end space-x-2 mt-4">
                          <button
                onClick={async () => {
                  if (!microscopeControlService) return;
                  
                  if (isQuickScanInProgress) {
                    // Stop scan logic
                    try {
                      if (appendLog) appendLog('Stopping quick scan...');
                      
                      const result = await microscopeControlService.stop_scan_and_stitching();
                      
                      if (result.success) {
                        if (showNotification) showNotification('Quick scan stop requested', 'success');
                        if (appendLog) appendLog('Quick scan stop requested - scan will be interrupted');
                        setIsQuickScanInProgress(false);
                        if (setMicroscopeBusy) setMicroscopeBusy(false);
                      } else {
                        if (showNotification) showNotification(`Failed to stop quick scan: ${result.message}`, 'error');
                        if (appendLog) appendLog(`Failed to stop quick scan: ${result.message}`);
                      }
                    } catch (error) {
                      if (showNotification) showNotification(`Error stopping quick scan: ${error.message}`, 'error');
                      if (appendLog) appendLog(`Error stopping quick scan: ${error.message}`);
                    }
                    return;
                  }
<<<<<<< HEAD
                }
                
                setIsQuickScanInProgress(true);
                if (setMicroscopeBusy) setMicroscopeBusy(true); // Also set global busy state
                
                try {
                  if (appendLog) appendLog(`Starting quick scan: ${quickScanParameters.wellplate_type}-well plate, ${quickScanParameters.n_stripes} stripes × ${quickScanParameters.stripe_width_mm}mm, scan velocity ${quickScanParameters.velocity_scan_mm_per_s}mm/s, ${quickScanParameters.fps_target}fps`);
                  
                  const result = await microscopeControlService.quick_scan_with_stitching(
                    quickScanParameters.wellplate_type,
                    quickScanParameters.exposure_time,
                    quickScanParameters.intensity,
                    quickScanParameters.fps_target,
                    'quick_scan_' + Date.now(),
                    quickScanParameters.n_stripes,
                    quickScanParameters.stripe_width_mm,
                    quickScanParameters.dy_mm,
                    quickScanParameters.velocity_scan_mm_per_s
                  );
                  
                  if (result.success) {
                    if (showNotification) showNotification('Quick scan completed successfully', 'success');
                    if (appendLog) {
                      appendLog('Quick scan completed successfully');
                      if (result.performance_metrics) {
                        appendLog(`Scan time: ${result.performance_metrics.total_scan_time_seconds}s, frames acquired: ${result.performance_metrics.estimated_frames_acquired}`);
                        if (result.scan_parameters) {
                          appendLog(`Pattern: ${result.scan_parameters.stripes_per_well} stripes × ${result.scan_parameters.stripe_width_mm}mm per well, ${result.scan_parameters.wells_scanned} wells scanned`);
                        }
                      }
                      if (wasWebRtcActive) {
                        appendLog('Note: WebRTC stream was stopped for scanning. Click "Start Live" to resume video stream if needed.');
=======
                  
                  // Start scan logic
                  // Check if WebRTC is active and stop it to prevent camera resource conflict
                  const wasWebRtcActive = isWebRtcActive;
                  if (wasWebRtcActive) {
                    if (appendLog) appendLog('Stopping WebRTC stream to prevent camera resource conflict during quick scanning...');
                    try {
                      if (toggleWebRtcStream) {
                        toggleWebRtcStream(); // This will stop the WebRTC stream
                        // Wait a moment for the stream to fully stop
                        await new Promise(resolve => setTimeout(resolve, 500));
                      } else {
                        if (appendLog) appendLog('Warning: toggleWebRtcStream function not available, proceeding with quick scan...');
>>>>>>> 9474b25e
                      }
                    } catch (webRtcError) {
                      if (appendLog) appendLog(`Warning: Failed to stop WebRTC stream: ${webRtcError.message}. Proceeding with quick scan...`);
                    }
                  }
                  
                  setIsQuickScanInProgress(true);
                  if (setMicroscopeBusy) setMicroscopeBusy(true); // Also set global busy state
                  
                  try {
                    if (appendLog) appendLog(`Starting quick scan: ${quickScanParameters.wellplate_type}-well plate, ${quickScanParameters.velocity_mm_per_s}mm/s, ${quickScanParameters.fps_target}fps`);
                    
                    const result = await microscopeControlService.quick_scan_with_stitching(
                      quickScanParameters.wellplate_type,
                      quickScanParameters.exposure_time,
                      quickScanParameters.intensity,
                      quickScanParameters.velocity_mm_per_s,
                      quickScanParameters.fps_target,
                      'quick_scan_' + Date.now()
                    );
                    
                    if (result.success) {
                      if (showNotification) showNotification('Quick scan completed successfully', 'success');
                      if (appendLog) {
                        appendLog('Quick scan completed successfully');
                        if (result.performance_metrics) {
                          appendLog(`Scan time: ${result.performance_metrics.total_scan_time_seconds}s, frames acquired: ${result.performance_metrics.estimated_frames_acquired}`);
                        }
                        if (wasWebRtcActive) {
                          appendLog('Note: WebRTC stream was stopped for scanning. Click "Start Live" to resume video stream if needed.');
                        }
                      }
                      setShowQuickScanConfig(false);
                      // Enable scan results layer if not already
                      setVisibleLayers(prev => ({ ...prev, scanResults: true }));
                      
                      // Refresh scan results display once after completion
                      setTimeout(() => {
                        refreshScanResults();
                      }, 1000); // Wait 1 second then refresh
                    } else {
                      if (showNotification) showNotification(`Quick scan failed: ${result.message}`, 'error');
                      if (appendLog) appendLog(`Quick scan failed: ${result.message}`);
                    }
                  } catch (error) {
                    if (showNotification) showNotification(`Quick scan error: ${error.message}`, 'error');
                    if (appendLog) appendLog(`Quick scan error: ${error.message}`);
                  } finally {
                    setIsQuickScanInProgress(false);
                    if (setMicroscopeBusy) setMicroscopeBusy(false); // Clear global busy state
                  }
<<<<<<< HEAD
                } catch (error) {
                  if (showNotification) showNotification(`Quick scan error: ${error.message}`, 'error');
                  if (appendLog) appendLog(`Quick scan error: ${error.message}`);
                } finally {
                  setIsQuickScanInProgress(false);
                  if (setMicroscopeBusy) setMicroscopeBusy(false); // Clear global busy state
                }
              }}
              className="px-3 py-1 text-xs bg-green-600 hover:bg-green-500 text-white rounded disabled:opacity-50 disabled:cursor-not-allowed flex items-center"
              disabled={!microscopeControlService || isQuickScanInProgress}
            >
              {isQuickScanInProgress ? (
                <>
                  <i className="fas fa-spinner fa-spin mr-1"></i>
                  Quick Scanning...
                </>
              ) : (
                <>
                  <i className="fas fa-bolt mr-1"></i>
                  Start Quick Scan
                </>
              )}
            </button>
            
            {/* Stop button - only visible during scanning */}
            {isQuickScanInProgress && (
              <button
                onClick={async () => {
                  if (!microscopeControlService) return;
                  
                  try {
                    if (appendLog) appendLog('Attempting to stop quick scan...');
                    
                    // Try to stop the scan using the microscope control service
                    if (microscopeControlService.stop_scan) {
                      const result = await microscopeControlService.stop_scan_and_stitching();
                      if (result.success) {
                        if (showNotification) showNotification('Quick scan stopped successfully', 'warning');
                        if (appendLog) appendLog('Quick scan stopped by user');
                      } else {
                        if (showNotification) showNotification(`Failed to stop scan: ${result.message}`, 'error');
                        if (appendLog) appendLog(`Failed to stop scan: ${result.message}`);
                      }
                    } else if (microscopeControlService.halt_stage) {
                      // Fallback: halt stage movement
                      await microscopeControlService.halt_stage();
                      if (showNotification) showNotification('Stage movement halted', 'warning');
                      if (appendLog) appendLog('Stage movement halted - quick scan interrupted');
                    } else {
                      if (showNotification) showNotification('Stop scan function not available', 'warning');
                      if (appendLog) appendLog('Warning: No stop scan method available on microscope service');
                    }
                  } catch (error) {
                    if (showNotification) showNotification(`Error stopping scan: ${error.message}`, 'error');
                    if (appendLog) appendLog(`Error stopping quick scan: ${error.message}`);
                  }
                }}
                className="px-3 py-1 text-xs bg-red-600 hover:bg-red-500 text-white rounded flex items-center"
                title="Stop quick scan"
              >
                <i className="fas fa-stop mr-1"></i>
                Stop Scan
              </button>
            )}
=======
                }}
                className={`px-3 py-1 text-xs text-white rounded disabled:opacity-50 disabled:cursor-not-allowed flex items-center ${
                  isQuickScanInProgress ? 'bg-red-600 hover:bg-red-500' : 'bg-green-600 hover:bg-green-500'
                }`}
                disabled={!microscopeControlService}
              >
                {isQuickScanInProgress ? (
                  <>
                    <i className="fas fa-stop mr-1"></i>
                    Stop Quick Scan
                  </>
                ) : (
                  <>
                    <i className="fas fa-bolt mr-1"></i>
                    Start Quick Scan
                  </>
                )}
              </button>
>>>>>>> 9474b25e
          </div>
        </div>
      )}

      {/* Scan Configuration Side Panel */}
      {showScanConfig && (
        <div className="absolute top-12 right-2 bg-gray-800 border border-gray-600 rounded-lg shadow-xl w-80 p-4 z-50 text-white">
          <div className="flex items-center justify-between mb-3">
            <h3 className="text-sm font-semibold text-gray-200">Scan Configuration</h3>
            <button
              onClick={() => setShowScanConfig(false)}
              className="text-gray-400 hover:text-white p-1"
              title="Close"
            >
              <i className="fas fa-times"></i>
            </button>
          </div>
          
          <div className="space-y-3 text-xs">
            <div>
              <label className="block text-gray-300 font-medium mb-1">Start Position (mm)</label>
              <div className="flex space-x-2">
                <div className="w-1/2 input-validation-container">
                  <input
                    type="number"
                    value={startXInput.inputValue}
                    onChange={startXInput.handleInputChange}
                    onKeyDown={startXInput.handleKeyDown}
                    onBlur={startXInput.handleBlur}
                    className={getInputValidationClasses(
                      startXInput.isValid,
                      startXInput.hasUnsavedChanges,
                      "w-full px-2 py-1 bg-gray-700 border rounded text-white"
                    )}
                    step="0.1"
                    disabled={isScanInProgress}
                    placeholder="X position"
                  />
                </div>
                <div className="w-1/2 input-validation-container">
                  <input
                    type="number"
                    value={startYInput.inputValue}
                    onChange={startYInput.handleInputChange}
                    onKeyDown={startYInput.handleKeyDown}
                    onBlur={startYInput.handleBlur}
                    className={getInputValidationClasses(
                      startYInput.isValid,
                      startYInput.hasUnsavedChanges,
                      "w-full px-2 py-1 bg-gray-700 border rounded text-white"
                    )}
                    step="0.1"
                    disabled={isScanInProgress}
                    placeholder="Y position"
                  />
                </div>
              </div>
            </div>
            
            <div>
              <label className="block text-gray-300 font-medium mb-1">Grid Size (positions)</label>
              <div className="flex space-x-2">
                <div className="w-1/2 input-validation-container">
                  <input
                    type="number"
                    value={nxInput.inputValue}
                    onChange={nxInput.handleInputChange}
                    onKeyDown={nxInput.handleKeyDown}
                    onBlur={nxInput.handleBlur}
                    className={getInputValidationClasses(
                      nxInput.isValid,
                      nxInput.hasUnsavedChanges,
                      "w-full px-2 py-1 bg-gray-700 border rounded text-white"
                    )}
                    min="1"
                    disabled={isScanInProgress}
                    placeholder="Nx"
                  />
                </div>
                <div className="w-1/2 input-validation-container">
                  <input
                    type="number"
                    value={nyInput.inputValue}
                    onChange={nyInput.handleInputChange}
                    onKeyDown={nyInput.handleKeyDown}
                    onBlur={nyInput.handleBlur}
                    className={getInputValidationClasses(
                      nyInput.isValid,
                      nyInput.hasUnsavedChanges,
                      "w-full px-2 py-1 bg-gray-700 border rounded text-white"
                    )}
                    min="1"
                    disabled={isScanInProgress}
                    placeholder="Ny"
                  />
                </div>
              </div>
            </div>
            
            <div>
              <label className="block text-gray-300 font-medium mb-1">Step Size (mm)</label>
              <div className="flex space-x-2">
                <div className="w-1/2 input-validation-container">
                  <input
                    type="number"
                    value={dxInput.inputValue}
                    onChange={dxInput.handleInputChange}
                    onKeyDown={dxInput.handleKeyDown}
                    onBlur={dxInput.handleBlur}
                    className={getInputValidationClasses(
                      dxInput.isValid,
                      dxInput.hasUnsavedChanges,
                      "w-full px-2 py-1 bg-gray-700 border rounded text-white"
                    )}
                    step="0.1"
                    min="0.1"
                    disabled={isScanInProgress}
                    placeholder="dX step"
                  />
                </div>
                <div className="w-1/2 input-validation-container">
                  <input
                    type="number"
                    value={dyInput.inputValue}
                    onChange={dyInput.handleInputChange}
                    onKeyDown={dyInput.handleKeyDown}
                    onBlur={dyInput.handleBlur}
                    className={getInputValidationClasses(
                      dyInput.isValid,
                      dyInput.hasUnsavedChanges,
                      "w-full px-2 py-1 bg-gray-700 border rounded text-white"
                    )}
                    step="0.1"
                    min="0.1"
                    disabled={isScanInProgress}
                    placeholder="dY step"
                  />
                </div>
              </div>
            </div>
            
            <div>
              <div className="flex items-center justify-between mb-2">
                <label className="block text-gray-300 font-medium">Illumination Channels</label>
                <div className="flex space-x-1">
                  <button
                    onClick={() => {
                      if (isScanInProgress) return;
                      loadCurrentMicroscopeSettings();
                    }}
                    className="px-2 py-1 text-xs bg-green-600 hover:bg-green-500 text-white rounded disabled:opacity-50 disabled:cursor-not-allowed"
                    disabled={isScanInProgress || !microscopeControlService}
                    title="Load current microscope settings"
                  >
                    <i className="fas fa-download mr-1"></i>
                    Load Current
                  </button>
                  <button
                    onClick={() => {
                      if (isScanInProgress) return;
                      // Find a channel that's not already in use
                      const availableChannels = [
                        'BF LED matrix full',
                        'Fluorescence 405 nm Ex',
                        'Fluorescence 488 nm Ex',
                        'Fluorescence 561 nm Ex',
                        'Fluorescence 638 nm Ex',
                        'Fluorescence 730 nm Ex'
                      ];
                      const usedChannels = scanParameters.illumination_settings.map(s => s.channel);
                      const nextChannel = availableChannels.find(c => !usedChannels.includes(c)) || 'BF LED matrix full';
                      
                      setScanParameters(prev => ({
                        ...prev,
                        illumination_settings: [
                          ...prev.illumination_settings,
                          {
                            channel: nextChannel,
                            intensity: 50,
                            exposure_time: 100
                          }
                        ]
                      }));
                    }}
                    className="px-2 py-1 text-xs bg-blue-600 hover:bg-blue-500 text-white rounded disabled:opacity-50 disabled:cursor-not-allowed"
                    disabled={isScanInProgress || scanParameters.illumination_settings.length >= 6}
                    title="Add channel"
                  >
                    <i className="fas fa-plus mr-1"></i>
                    Add Channel
                  </button>
                </div>
              </div>
              
              <div className="space-y-2 max-h-48 overflow-y-auto">
                {scanParameters.illumination_settings.map((setting, index) => (
                  <div key={index} className="bg-gray-700 p-2 rounded border border-gray-600">
                    <div className="flex items-center justify-between mb-2">
                      <span className="text-xs text-gray-300 font-medium">Channel {index + 1}</span>
                      <button
                        onClick={() => {
                          if (isScanInProgress || scanParameters.illumination_settings.length <= 1) return;
                          setScanParameters(prev => ({
                            ...prev,
                            illumination_settings: prev.illumination_settings.filter((_, i) => i !== index)
                          }));
                        }}
                        className="px-1 py-0.5 text-xs bg-red-600 hover:bg-red-500 text-white rounded disabled:opacity-50 disabled:cursor-not-allowed"
                        disabled={isScanInProgress || scanParameters.illumination_settings.length <= 1}
                        title="Remove channel"
                      >
                        <i className="fas fa-times"></i>
                      </button>
                    </div>
                    
                    <div className="space-y-2">
                      <div className="relative">
                        <select
                          value={setting.channel}
                          onChange={(e) => {
                            if (isScanInProgress) return;
                            setScanParameters(prev => ({
                              ...prev,
                              illumination_settings: prev.illumination_settings.map((s, i) => 
                                i === index ? { ...s, channel: e.target.value } : s
                              )
                            }));
                          }}
                          className={`w-full px-2 py-1 text-xs bg-gray-600 border rounded text-white ${
                            scanParameters.illumination_settings.filter(s => s.channel === setting.channel).length > 1 
                              ? 'border-yellow-500' 
                              : 'border-gray-500'
                          }`}
                          disabled={isScanInProgress}
                        >
                          <option value="BF LED matrix full">BF LED matrix full</option>
                          <option value="Fluorescence 405 nm Ex">Fluorescence 405 nm Ex</option>
                          <option value="Fluorescence 488 nm Ex">Fluorescence 488 nm Ex</option>
                          <option value="Fluorescence 561 nm Ex">Fluorescence 561 nm Ex</option>
                          <option value="Fluorescence 638 nm Ex">Fluorescence 638 nm Ex</option>
                          <option value="Fluorescence 730 nm Ex">Fluorescence 730 nm Ex</option>
                        </select>
                        {scanParameters.illumination_settings.filter(s => s.channel === setting.channel).length > 1 && (
                          <div className="absolute -top-1 -right-1">
                            <i className="fas fa-exclamation-triangle text-yellow-500 text-xs" title="Duplicate channel detected"></i>
                          </div>
                        )}
                      </div>
                      
                      <div className="flex space-x-2">
                        <div className="flex-1">
                          <input
                            type="number"
                            value={setting.intensity}
                            onChange={(e) => {
                              if (isScanInProgress) return;
                              const value = parseInt(e.target.value) || 0;
                              if (value >= 1 && value <= 100) {
                                setScanParameters(prev => ({
                                  ...prev,
                                  illumination_settings: prev.illumination_settings.map((s, i) => 
                                    i === index ? { ...s, intensity: value } : s
                                  )
                                }));
                              }
                            }}
                            className="w-full px-2 py-1 text-xs bg-gray-600 border border-gray-500 rounded text-white"
                            min="1"
                            max="100"
                            disabled={isScanInProgress}
                            placeholder="Intensity %"
                          />
                        </div>
                        <div className="flex-1">
                          <input
                            type="number"
                            value={setting.exposure_time}
                            onChange={(e) => {
                              if (isScanInProgress) return;
                              const value = parseInt(e.target.value) || 0;
                              if (value >= 1 && value <= 1000) {
                                setScanParameters(prev => ({
                                  ...prev,
                                  illumination_settings: prev.illumination_settings.map((s, i) => 
                                    i === index ? { ...s, exposure_time: value } : s
                                  )
                                }));
                              }
                            }}
                            className="w-full px-2 py-1 text-xs bg-gray-600 border border-gray-500 rounded text-white"
                            min="1"
                            max="1000"
                            disabled={isScanInProgress}
                            placeholder="Exposure ms"
                          />
                        </div>
                      </div>
                    </div>
                  </div>
                ))}
              </div>
              
              {scanParameters.illumination_settings.length > 1 && (
                <div className="mt-2 p-2 bg-blue-900 bg-opacity-30 rounded border border-blue-500 text-xs">
                  <div className="flex items-center text-blue-300 mb-1">
                    <i className="fas fa-info-circle mr-1"></i>
                    Multi-channel Acquisition
                  </div>
                  <div className="text-gray-300">
                    Channels: {scanParameters.illumination_settings.map(s => 
                      s.channel.replace('Fluorescence ', '').replace(' Ex', '').replace('BF LED matrix full', 'BF')
                    ).join(', ')}
                  </div>
                  {scanParameters.illumination_settings.some((setting, index) => 
                    scanParameters.illumination_settings.filter(s => s.channel === setting.channel).length > 1
                  ) && (
                    <div className="text-yellow-300 mt-1">
                      <i className="fas fa-exclamation-triangle mr-1"></i>
                      Warning: Duplicate channels detected
                    </div>
                  )}
                </div>
              )}
            </div>
            
            <div className="flex items-center space-x-4">
              <label className="flex items-center text-xs">
                <input
                  type="checkbox"
                  checked={scanParameters.do_contrast_autofocus}
                  onChange={(e) => setScanParameters(prev => ({ ...prev, do_contrast_autofocus: e.target.checked }))}
                  className="mr-2"
                  disabled={isScanInProgress}
                />
                Contrast AF
              </label>
              <label className="flex items-center text-xs">
                <input
                  type="checkbox"
                  checked={scanParameters.do_reflection_af}
                  onChange={(e) => setScanParameters(prev => ({ ...prev, do_reflection_af: e.target.checked }))}
                  className="mr-2"
                  disabled={isScanInProgress}
                />
                Reflection AF
              </label>
            </div>
            
            <div className="bg-gray-700 p-2 rounded text-xs">
              <div>Total scan area: {(scanParameters.Nx * scanParameters.dx_mm).toFixed(1)} × {(scanParameters.Ny * scanParameters.dy_mm).toFixed(1)} mm</div>
              <div>Total positions: {scanParameters.Nx * scanParameters.Ny}</div>
              <div>Channels: {scanParameters.illumination_settings.length}</div>
              <div>Total images: {scanParameters.Nx * scanParameters.Ny * scanParameters.illumination_settings.length}</div>
              <div>End position: ({(scanParameters.start_x_mm + (scanParameters.Nx-1) * scanParameters.dx_mm).toFixed(1)}, {(scanParameters.start_y_mm + (scanParameters.Ny-1) * scanParameters.dy_mm).toFixed(1)}) mm</div>
            </div>
            
            <div className="bg-gray-600 p-2 rounded text-xs">
              <div className="text-gray-300 font-medium mb-1">Stage Limits</div>
              <div>X: {scanBounds.xMin.toFixed(1)} to {scanBounds.xMax.toFixed(1)} mm</div>
              <div>Y: {scanBounds.yMin.toFixed(1)} to {scanBounds.yMax.toFixed(1)} mm</div>
              {(() => {
                const endX = scanParameters.start_x_mm + (scanParameters.Nx-1) * scanParameters.dx_mm;
                const endY = scanParameters.start_y_mm + (scanParameters.Ny-1) * scanParameters.dy_mm;
                const isWithinBounds = 
                  scanParameters.start_x_mm >= scanBounds.xMin && endX <= scanBounds.xMax &&
                  scanParameters.start_y_mm >= scanBounds.yMin && endY <= scanBounds.yMax;
                
                return (
                  <div className={`mt-1 px-2 py-1 rounded text-xs font-medium ${
                    isWithinBounds ? 'bg-green-700 text-green-100' : 'bg-red-700 text-red-100'
                  }`}>
                    <i className={`fas ${isWithinBounds ? 'fa-check-circle' : 'fa-exclamation-triangle'} mr-1`}></i>
                    {isWithinBounds ? 'Grid within bounds' : 'Grid extends beyond stage limits'}
                  </div>
                );
              })()}
            </div>
            
            {isRectangleSelection && (
              <div className="bg-blue-900 bg-opacity-50 p-2 rounded text-xs border border-blue-500">
                <i className="fas fa-vector-square mr-1"></i>
                Drag on the map to select scan area. Current settings will be used as defaults.
              </div>
            )}
          </div>
          
                      <div className="flex justify-end space-x-2 mt-4">
              <button
                onClick={() => !isScanInProgress && setIsRectangleSelection(!isRectangleSelection)}
                className={`px-3 py-1 text-xs rounded disabled:opacity-50 disabled:cursor-not-allowed ${
                  isRectangleSelection ? 'bg-blue-600 hover:bg-blue-500 text-white' : 'bg-gray-600 hover:bg-gray-500 text-white'
                }`}
                disabled={isScanInProgress}
              >
                <i className="fas fa-vector-square mr-1"></i>
                {isRectangleSelection ? 'Stop Selection' : 'Select Area'}
              </button>
              <button
                onClick={async () => {
                  if (!microscopeControlService) return;
                  
                  if (isScanInProgress) {
                    // Stop scan logic
                    try {
                      if (appendLog) appendLog('Stopping scan...');
                      
                      const result = await microscopeControlService.stop_scan_and_stitching();
                      
                      if (result.success) {
                        if (showNotification) showNotification('Scan stop requested', 'success');
                        if (appendLog) appendLog('Scan stop requested - scan will be interrupted');
                        setIsScanInProgress(false);
                        if (setMicroscopeBusy) setMicroscopeBusy(false);
                      } else {
                        if (showNotification) showNotification(`Failed to stop scan: ${result.message}`, 'error');
                        if (appendLog) appendLog(`Failed to stop scan: ${result.message}`);
                      }
                    } catch (error) {
                      if (showNotification) showNotification(`Error stopping scan: ${error.message}`, 'error');
                      if (appendLog) appendLog(`Error stopping scan: ${error.message}`);
                    }
                    return;
                  }
                  
                  // Start scan logic
                  // Validate that the entire scan area is within stage bounds before starting
                  const endX = scanParameters.start_x_mm + (scanParameters.Nx - 1) * scanParameters.dx_mm;
                  const endY = scanParameters.start_y_mm + (scanParameters.Ny - 1) * scanParameters.dy_mm;
                  
                  if (scanParameters.start_x_mm < scanBounds.xMin || endX > scanBounds.xMax ||
                      scanParameters.start_y_mm < scanBounds.yMin || endY > scanBounds.yMax) {
                    
                    const errorMsg = `Scan area extends beyond stage limits! ` +
                      `Start: (${scanParameters.start_x_mm.toFixed(1)}, ${scanParameters.start_y_mm.toFixed(1)}) mm, ` +
                      `End: (${endX.toFixed(1)}, ${endY.toFixed(1)}) mm. ` +
                      `Stage limits: X: ${scanBounds.xMin.toFixed(1)}-${scanBounds.xMax.toFixed(1)} mm, ` +
                      `Y: ${scanBounds.yMin.toFixed(1)}-${scanBounds.yMax.toFixed(1)} mm`;
                    
                    if (showNotification) showNotification(errorMsg, 'error');
                    if (appendLog) appendLog(errorMsg);
                    return;
                  }
                  
                  // Check if WebRTC is active and stop it to prevent camera resource conflict
                  const wasWebRtcActive = isWebRtcActive;
                  if (wasWebRtcActive) {
                    if (appendLog) appendLog('Stopping WebRTC stream to prevent camera resource conflict during scanning...');
                    try {
                      if (toggleWebRtcStream) {
                        toggleWebRtcStream(); // This will stop the WebRTC stream
                        // Wait a moment for the stream to fully stop
                        await new Promise(resolve => setTimeout(resolve, 500));
                      } else {
                        if (appendLog) appendLog('Warning: toggleWebRtcStream function not available, proceeding with scan...');
                      }
                    } catch (webRtcError) {
                      if (appendLog) appendLog(`Warning: Failed to stop WebRTC stream: ${webRtcError.message}. Proceeding with scan...`);
                    }
                  }
                  
                  setIsScanInProgress(true);
                  if (setMicroscopeBusy) setMicroscopeBusy(true); // Also set global busy state
                  
                  try {
                    
                    if (appendLog) {
                      const channelNames = scanParameters.illumination_settings.map(s => s.channel).join(', ');
                      appendLog(`Starting scan: ${scanParameters.Nx}×${scanParameters.Ny} positions from (${scanParameters.start_x_mm.toFixed(1)}, ${scanParameters.start_y_mm.toFixed(1)}) mm`);
                      appendLog(`Channels: ${channelNames}`);
                    }
                    
                    const result = await microscopeControlService.normal_scan_with_stitching(
                      scanParameters.start_x_mm,
                      scanParameters.start_y_mm,
                      scanParameters.Nx,
                      scanParameters.Ny,
                      scanParameters.dx_mm,
                      scanParameters.dy_mm,
                      scanParameters.illumination_settings,
                      scanParameters.do_contrast_autofocus,
                      scanParameters.do_reflection_af,
                      'scan_' + Date.now()
                    );
                    
                    if (result.success) {
                      if (showNotification) showNotification('Scan completed successfully', 'success');
                      if (appendLog) {
                        appendLog('Scan completed successfully');
                        if (wasWebRtcActive) {
                          appendLog('Note: WebRTC stream was stopped for scanning. Click "Start Live" to resume video stream if needed.');
                        }
                      }
                      setShowScanConfig(false);
                      setIsRectangleSelection(false);
                      setRectangleStart(null);
                      setRectangleEnd(null);
                      // Enable scan results layer if not already
                      setVisibleLayers(prev => ({ ...prev, scanResults: true }));
                      
                      // Refresh scan results display once after completion
                      setTimeout(() => {
                        refreshScanResults();
                      }, 1000); // Wait 1 second then refresh
                    } else {
                      if (showNotification) showNotification(`Scan failed: ${result.message}`, 'error');
                      if (appendLog) appendLog(`Scan failed: ${result.message}`);
                    }
                  } catch (error) {
                    if (showNotification) showNotification(`Scan error: ${error.message}`, 'error');
                    if (appendLog) appendLog(`Scan error: ${error.message}`);
                  } finally {
                    setIsScanInProgress(false);
                    if (setMicroscopeBusy) setMicroscopeBusy(false); // Clear global busy state
                  }
                }}
              className={`px-3 py-1 text-xs text-white rounded disabled:opacity-50 disabled:cursor-not-allowed flex items-center ${
                isScanInProgress ? 'bg-red-600 hover:bg-red-500' : 'bg-green-600 hover:bg-green-500'
              }`}
              disabled={!microscopeControlService}
            >
              {isScanInProgress ? (
                <>
                  <i className="fas fa-stop mr-1"></i>
                  Stop Scan
                </>
              ) : (
                <>
                  <i className="fas fa-play mr-1"></i>
                  Start Scan
                </>
              )}
            </button>
            
            {/* Stop button - only visible during scanning */}
            {isScanInProgress && (
              <button
                onClick={async () => {
                  if (!microscopeControlService) return;
                  
                  try {
                    if (appendLog) appendLog('Attempting to stop scan...');
                    
                    // Try to stop the scan using the microscope control service
                    if (microscopeControlService.stop_scan) {
                      const result = await microscopeControlService.stop_scan_and_stitching();
                      if (result.success) {
                        if (showNotification) showNotification('Scan stopped successfully', 'warning');
                        if (appendLog) appendLog('Scan stopped by user');
                      } else {
                        if (showNotification) showNotification(`Failed to stop scan: ${result.message}`, 'error');
                        if (appendLog) appendLog(`Failed to stop scan: ${result.message}`);
                      }
                    } else if (microscopeControlService.halt_stage) {
                      // Fallback: halt stage movement
                      await microscopeControlService.halt_stage();
                      if (showNotification) showNotification('Stage movement halted', 'warning');
                      if (appendLog) appendLog('Stage movement halted - scan interrupted');
                    } else {
                      if (showNotification) showNotification('Stop scan function not available', 'warning');
                      if (appendLog) appendLog('Warning: No stop scan method available on microscope service');
                    }
                  } catch (error) {
                    if (showNotification) showNotification(`Error stopping scan: ${error.message}`, 'error');
                    if (appendLog) appendLog(`Error stopping scan: ${error.message}`);
                  }
                }}
                className="px-3 py-1 text-xs bg-red-600 hover:bg-red-500 text-white rounded flex items-center"
                title="Stop scan"
              >
                <i className="fas fa-stop mr-1"></i>
                Stop Scan
              </button>
            )}
          </div>
        </div>
      )}
    </div>
  );
};

MicroscopeMapDisplay.propTypes = {
  isOpen: PropTypes.bool.isRequired,
  onClose: PropTypes.func.isRequired,
  microscopeConfiguration: PropTypes.object,
  isWebRtcActive: PropTypes.bool,
  videoRef: PropTypes.object,
  remoteStream: PropTypes.object,
  frameMetadata: PropTypes.object,
  videoZoom: PropTypes.number,
  setVideoZoom: PropTypes.func,
  snapshotImage: PropTypes.string,
  snappedImageData: PropTypes.object,
  isDragging: PropTypes.bool,
  dragTransform: PropTypes.object,
  microscopeControlService: PropTypes.object,
  appendLog: PropTypes.func,
  showNotification: PropTypes.func,
  fallbackStagePosition: PropTypes.object,
  onOpenImageJ: PropTypes.func,
  imjoyApi: PropTypes.object,
  webRtcError: PropTypes.string,
  microscopeBusy: PropTypes.bool,
  setMicroscopeBusy: PropTypes.func,
  currentOperation: PropTypes.oneOfType([PropTypes.string, PropTypes.object]),
  videoContrastMin: PropTypes.number,
  setVideoContrastMin: PropTypes.func,
  videoContrastMax: PropTypes.number,
  setVideoContrastMax: PropTypes.func,
  autoContrastEnabled: PropTypes.bool,
  setAutoContrastEnabled: PropTypes.func,
  autoContrastMinAdjust: PropTypes.number,
  setAutoContrastMinAdjust: PropTypes.func,
  autoContrastMaxAdjust: PropTypes.number,
  setAutoContrastMaxAdjust: PropTypes.func,
  isDataChannelConnected: PropTypes.bool,
  isContrastControlsCollapsed: PropTypes.bool,
  setIsContrastControlsCollapsed: PropTypes.func,
  selectedMicroscopeId: PropTypes.string,
  onMouseDown: PropTypes.func,
  onMouseMove: PropTypes.func,
  onMouseUp: PropTypes.func,
  onMouseLeave: PropTypes.func,
  toggleWebRtcStream: PropTypes.func,
};

export default MicroscopeMapDisplay; <|MERGE_RESOLUTION|>--- conflicted
+++ resolved
@@ -2738,7 +2738,6 @@
                     }
                     return;
                   }
-<<<<<<< HEAD
                 }
                 
                 setIsQuickScanInProgress(true);
@@ -2771,21 +2770,6 @@
                       }
                       if (wasWebRtcActive) {
                         appendLog('Note: WebRTC stream was stopped for scanning. Click "Start Live" to resume video stream if needed.');
-=======
-                  
-                  // Start scan logic
-                  // Check if WebRTC is active and stop it to prevent camera resource conflict
-                  const wasWebRtcActive = isWebRtcActive;
-                  if (wasWebRtcActive) {
-                    if (appendLog) appendLog('Stopping WebRTC stream to prevent camera resource conflict during quick scanning...');
-                    try {
-                      if (toggleWebRtcStream) {
-                        toggleWebRtcStream(); // This will stop the WebRTC stream
-                        // Wait a moment for the stream to fully stop
-                        await new Promise(resolve => setTimeout(resolve, 500));
-                      } else {
-                        if (appendLog) appendLog('Warning: toggleWebRtcStream function not available, proceeding with quick scan...');
->>>>>>> 9474b25e
                       }
                     } catch (webRtcError) {
                       if (appendLog) appendLog(`Warning: Failed to stop WebRTC stream: ${webRtcError.message}. Proceeding with quick scan...`);
@@ -2837,7 +2821,6 @@
                     setIsQuickScanInProgress(false);
                     if (setMicroscopeBusy) setMicroscopeBusy(false); // Clear global busy state
                   }
-<<<<<<< HEAD
                 } catch (error) {
                   if (showNotification) showNotification(`Quick scan error: ${error.message}`, 'error');
                   if (appendLog) appendLog(`Quick scan error: ${error.message}`);
@@ -2902,26 +2885,6 @@
                 Stop Scan
               </button>
             )}
-=======
-                }}
-                className={`px-3 py-1 text-xs text-white rounded disabled:opacity-50 disabled:cursor-not-allowed flex items-center ${
-                  isQuickScanInProgress ? 'bg-red-600 hover:bg-red-500' : 'bg-green-600 hover:bg-green-500'
-                }`}
-                disabled={!microscopeControlService}
-              >
-                {isQuickScanInProgress ? (
-                  <>
-                    <i className="fas fa-stop mr-1"></i>
-                    Stop Quick Scan
-                  </>
-                ) : (
-                  <>
-                    <i className="fas fa-bolt mr-1"></i>
-                    Start Quick Scan
-                  </>
-                )}
-              </button>
->>>>>>> 9474b25e
           </div>
         </div>
       )}
