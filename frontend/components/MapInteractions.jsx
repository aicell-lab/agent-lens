--- conflicted
+++ resolved
@@ -72,7 +72,6 @@
   return (
     <>
       <PenButton appendLog={appendLog} setIsFirstClick={setIsFirstClick} />
-<<<<<<< HEAD
       <SegmentControls segmentService={segmentService} snapshotImage={snapshotImage} selectedModel={selectedModel} setSelectedModel={setSelectedModel} map={map} extent={extent} appendLog={appendLog} />
       <DrawButton drawType="Point" icon="fa-map-marker-alt" top="520" map={map} vectorLayer={vectorLayer} setIsDrawingActive={setIsDrawingActive} />
       <DrawButton drawType="Polygon" icon="fa-draw-polygon" top="570" map={map} vectorLayer={vectorLayer} setIsDrawingActive={setIsDrawingActive} />
@@ -103,11 +102,8 @@
           </button>
         </div>
       )}
-=======
-      <SegmentControls segmentService={segmentService} snapshotImage={snapshotImage} selectedModel={selectedModel} vectorLayer={vectorLayer} setSelectedModel={setSelectedModel} map={map} extent={extent} appendLog={appendLog} />
-      <DrawButton drawType="Point" icon="fa-map-marker-alt" top="570" map={map} vectorLayer={vectorLayer} setIsDrawingActive={setIsDrawingActive} />
-      <DrawButton drawType="Polygon" icon="fa-draw-polygon" top="620" map={map} vectorLayer={vectorLayer} setIsDrawingActive={setIsDrawingActive} />
->>>>>>> 8c52ce60
+
+
     </>
   );
 }
