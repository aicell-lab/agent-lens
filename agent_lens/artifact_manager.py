--- conflicted
+++ resolved
@@ -146,11 +146,8 @@
         response.raise_for_status()
 
         return response.content
-<<<<<<< HEAD
 
-=======
-    
->>>>>>> 34a665d6
+
     async def remove_vectors(self, workspace, coll_name, vector_ids=None):
         """
         Clear the vectors in the collection.
