--- conflicted
+++ resolved
@@ -30,9 +30,5 @@
 # IDE settings (user-specific)
 .vscode/
 
-<<<<<<< HEAD
-# Jupyter notebooks (user-specific)
-=======
 # Jupyter notebooks
->>>>>>> 2bfa3e60
 *.ipynb