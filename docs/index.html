<!DOCTYPE html>
<html lang="en">
<head>
    <meta charset="UTF-8">
    <meta name="viewport" content="width=device-width, initial-scale=1.0">
    <title>Microscope Control</title>
    <script src="https://cdn.jsdelivr.net/npm/imjoy-rpc@0.5.48-post1/dist/hypha-rpc-websocket.min.js"></script>
    <script src="https://cdnjs.cloudflare.com/ajax/libs/react/17.0.2/umd/react.production.min.js"></script>
    <script src="https://cdnjs.cloudflare.com/ajax/libs/react-dom/17.0.2/umd/react-dom.production.min.js"></script>
    <script src="https://cdnjs.cloudflare.com/ajax/libs/babel-standalone/6.26.0/babel.min.js"></script>
    <link rel="stylesheet" href="https://stackpath.bootstrapcdn.com/bootstrap/4.3.1/css/bootstrap.min.css">
    <link rel="stylesheet" href="https://cdnjs.cloudflare.com/ajax/libs/font-awesome/5.15.3/css/all.min.css">
    <style>
        body, html {
            margin: 0;
            padding: 0;
            font-family: Arial, sans-serif;
        }
        #app {
            padding: 20px;
            max-width: 1200px;
            margin: 0 auto;
        }
        #title {
            font-size: 2em;
            margin-bottom: 20px;
        }
        #viewer-section {
            display: flex;
            flex-wrap: wrap;
            gap: 20px;
        }
        #media {
            flex: 1 1 480px;
            max-width: 480px;
        }
        #control-panel {
            flex: 1 1 300px;
            padding: 20px;
            background-color: #f8f9fa;
            border-radius: 10px;
            box-shadow: 0 2px 4px rgba(0,0,0,0.1);
        }
        .control-group {
            margin-bottom: 15px;
        }
        .btn-group-vertical > .btn {
            margin-bottom: 5px;
        }
        #well-plate-svg {
            margin-top: 20px;
        }
        img {
<<<<<<< HEAD
          max-width: 100%;
          height: auto;
          border-radius: 10px;
      }      
=======
            width: 100%;
            height: auto;
            border-radius: 10px;
        }
>>>>>>> 34f9ad69
    </style>
</head>
<body>
<div id="app"></div>
<script type="text/babel">
<<<<<<< HEAD
const { useState, useEffect, useRef } = React;
const originalWidth = 2048;
const originalHeight = 2048;

const MicroscopeControl = () => {
    const canvasRef = useRef(null);
    const [microscopeControl, setMicroscopeControl] = useState(null);
    const [snapshotImage, setSnapshotImage] = useState(null);

    const [xPosition, setXPosition] = useState(0);
    const [yPosition, setYPosition] = useState(0);
    const [zPosition, setZPosition] = useState(0);
    const [BrightFieldIntensity, setBrightFieldIntensity] = useState(50);
    const [BrightFieldCameraExposure, setBrightFieldCameraExposure] = useState(100);
    const [Fluorescence405Intensity, setFluorescence405Intensity] = useState(50);
    const [Fluorescence405CameraExposure, setFluorescence405CameraExposure] = useState(100);
    const [Fluorescence488Intensity, setFluorescence488Intensity] = useState(50);
    const [Fluorescence488CameraExposure, setFluorescence488CameraExposure] = useState(100);
    const [Fluorescence561Intensity, setFluorescence561Intensity] = useState(50);
    const [Fluorescence561CameraExposure, setFluorescence561CameraExposure] = useState(100);
    const [Fluorescence638Intensity, setFluorescence638Intensity] = useState(50);
    const [Fluorescence638CameraExposure, setFluorescence638CameraExposure] = useState(100);
    const [Fluorescence730Intensity, setFluorescence730Intensity] = useState(50);
    const [Fluorescence730CameraExposure, setFluorescence730CameraExposure] = useState(100);

=======
const { useState, useEffect } = React;


const MicroscopeControl = () => {
    const [microscopeControl, setMicroscopeControl] = useState(null);
    const [snapshotImage, setSnapshotImage] = useState(null);
>>>>>>> 34f9ad69
    const [illuminationIntensity, setIlluminationIntensity] = useState(50);
    const [illuminationChannel, setIlluminationChannel] = useState("0");
    const [cameraExposure, setCameraExposure] = useState(100);
    const [xMove, setXMove] = useState(1);
    const [yMove, setYMove] = useState(1);
    const [zMove, setZMove] = useState(0.1);
    const [isLightOn, setIsLightOn] = useState(false);
    const [isPlateScanRunning, setIsPlateScanRunning] = useState(false);
    const [log, setLog] = useState('');
    const [chatbotUrl, setChatbotUrl] = useState(null);
<<<<<<< HEAD
    const [svc, setSvc] = useState(null);  // Correctly initialize the similarity search service state
    const [numSimilarResults, setNumSimilarResults] = useState(5);
    const [searchResults, setSearchResults] = useState([]);
    const [isLoading, setIsLoading] = useState(false);
    const [isPenActive, setIsPenActive] = useState(false); // State to track if the pen tool is active
    const [isFirstClick, setIsFirstClick] = useState(true); // Track if it's the first click for segmentation
    const [segmentService, setSegmentService] = useState(null);
    const [selectedModel, setSelectedModel] = useState('vit_b_lm'); // Default model
    const [similarityService, setSimilarityService] = useState(null);
=======
    const [svc, setSvc] = useState(null);
    const [numSimilarResults, setNumSimilarResults] = useState(5);
    const [searchResults, setSearchResults] = useState([]);
    const [isLoading, setIsLoading] = useState(false);

>>>>>>> 34f9ad69
    const appendLog = (message) => {
        setLog(prevLog => prevLog + message + '\n');
    };

    useEffect(() => {
<<<<<<< HEAD
      const initializeWebRPC = async () => {
          try {
              appendLog('Connecting to server...');
              const server = await hyphaWebsocketClient.connectToServer({ 
                  "name": "js-client", 
                  "server_url": "https://ai.imjoy.io", 
                  "method_timeout": 10 
              });
              appendLog('Server connected.');
              appendLog('Getting imasfadsfdsdfasfdsad.');

              appendLog('Getting Segmentation service...');
              try {
                  const segmentationService = await server.get_service("interactive-segmentation");
                  appendLog('Segmentation service acquired.');
                  setSegmentService(segmentationService);  // Set the segmentation service
              } catch (segmentationError) {
                  appendLog(`Error acquiring segmentation service: ${segmentationError.message}`);
              }
              
              appendLog('Getting microscope control service...');
              const mc = await server.get_service("microscope-control-squid-test");
              appendLog('Microscope control service acquired.');

              appendLog('Getting image-embedding-similarity-search service...');
              const similarityService = await server.get_service("image-embedding-similarity-search");
              appendLog('Similarity search service acquired.');
              console.log('Acquired similarity service:', similarityService);
              setSimilarityService(similarityService);
  
              setMicroscopeControl(mc);
                          // Poll the server for status updates every 5 seconds
              const statusInterval = setInterval(async () => {
                try {
                    const status = await mc.get_status();
                    updateUIBasedOnStatus(status); // Call function to update UI
                } catch (statusError) {
                    appendLog(`Error fetching status: ${statusError.message}`);
                }
              }, 2000); // Poll every 2 seconds

              // Clear the interval when the component unmounts
              return () => clearInterval(statusInterval);
            
          } catch (error) {
              appendLog(`Error: ${error.message}`);
          }
      };
  
      initializeWebRPC();
    }, []);
  
    useEffect(() => {
      switch (illuminationChannel) {
        case "0":
          setIlluminationIntensity(BrightFieldIntensity);
          setCameraExposure(BrightFieldCameraExposure);
          break;
        case "11":
          setIlluminationIntensity(Fluorescence405Intensity);
          setCameraExposure(Fluorescence405CameraExposure);
          break;
        case "12":
          setIlluminationIntensity(Fluorescence488Intensity);
          setCameraExposure(Fluorescence488CameraExposure);
          break;
        case "14":
          setIlluminationIntensity(Fluorescence561Intensity);
          setCameraExposure(Fluorescence561CameraExposure);
          break;
        case "13":
          setIlluminationIntensity(Fluorescence638Intensity);
          setCameraExposure(Fluorescence638CameraExposure);
          break;
        case "15":
          setIlluminationIntensity(Fluorescence730Intensity);
          setCameraExposure(Fluorescence730CameraExposure);
          break;
        default:
          break;
      }
    }, [illuminationChannel, BrightFieldIntensity, BrightFieldCameraExposure, Fluorescence405Intensity, Fluorescence405CameraExposure, Fluorescence488Intensity, Fluorescence488CameraExposure, Fluorescence561Intensity, Fluorescence561CameraExposure, Fluorescence638Intensity, Fluorescence638CameraExposure, Fluorescence730Intensity, Fluorescence730CameraExposure]);
     
    const activatePenTool = () => {
      setIsPenActive(!isPenActive);
      setIsFirstClick(true); // Reset to first click whenever the tool is activated
      document.body.style.cursor = isPenActive ? 'default' : 'crosshair';
      appendLog(isPenActive ? 'Pen tool deactivated.' : 'Pen tool activated. Click on the image to segment a cell.');
    };

    const updateUIBasedOnStatus = (status) => {
      setXPosition(status.current_x);
      setYPosition(status.current_y);
      setZPosition(status.current_z);
      setIsLightOn(status.is_illumination_on);
      setBrightFieldIntensity(status.BF_intensity_exposure[0]);
      setBrightFieldCameraExposure(status.BF_intensity_exposure[1]);
      setFluorescence405Intensity(status.F405_intensity_exposure[0]);
      setFluorescence405CameraExposure(status.F405_intensity_exposure[1]);
      setFluorescence488Intensity(status.F488_intensity_exposure[0]);
      setFluorescence488CameraExposure(status.F488_intensity_exposure[1]);
      setFluorescence561Intensity(status.F561_intensity_exposure[0]);
      setFluorescence561CameraExposure(status.F561_intensity_exposure[1]);
      setFluorescence638Intensity(status.F638_intensity_exposure[0]);
      setFluorescence638CameraExposure(status.F638_intensity_exposure[1]);
      setFluorescence730Intensity(status.F730_intensity_exposure[0]);
      setFluorescence730CameraExposure(status.F730_intensity_exposure[1]);
      //console.log(status);
    };

    const updateParameters = async (updatedParams) => {
      if (!microscopeControl) return;
      try {
          appendLog('Updating parameters on the server...');
          const response = await microscopeControl.update_parameters_from_client(updatedParams);
          if (response.success) {
              appendLog('Parameters updated successfully.');
          } else {
              appendLog('Failed to update parameters.');
          }
      } catch (error) {
          appendLog(`Error updating parameters: ${error.message}`);
      }
  };
    const channelKeyMap = {
        "0": "BF_intensity_exposure",
        "11": "F405_intensity_exposure",
        "12": "F488_intensity_exposure",
        "14": "F561_intensity_exposure",
        "13": "F638_intensity_exposure",
        "15": "F730_intensity_exposure"
    };

    const updateParametersOnServer = async (updatedParams) => {
        if (!microscopeControl) return;
        try {
            await microscopeControl.update_parameters_from_client(updatedParams);
            appendLog(`Parameters updated on server: ${JSON.stringify(updatedParams)}`);
        } catch (error) {
            appendLog(`Error updating parameters on server: ${error.message}`);
        }
    };
    const handleImageClick = async (event) => {
      if (!isPenActive || !segmentService || !snapshotImage) return;
    
      const canvas = canvasRef.current;
    
      // Get click coordinates relative to the canvas
      const rect = canvas.getBoundingClientRect();
      const clickX = event.clientX - rect.left;
      const clickY = event.clientY - rect.top;
    
      // Scale coordinates to the original image size
      const scaleX = canvas.width / rect.width;
      const scaleY = canvas.height / rect.height;
      const pointCoordinates = [clickX * scaleX, clickY * scaleY];
    
      appendLog(`Clicked at coordinates: (${pointCoordinates[0]}, ${pointCoordinates[1]})`);
  
      try {
          // Fetch the image data as a Blob
          const response = await fetch(snapshotImage);
          const blob = await response.blob();
  
          // Convert Blob to ArrayBuffer
          const arrayBuffer = await new Response(blob).arrayBuffer();
  
          // Convert ArrayBuffer to Uint8Array
          const uint8Array = new Uint8Array(arrayBuffer);
  
          let segmentedResult;
          if (isFirstClick) {
              // First click: Use compute_embedding_with_initial_segment with the selected model
              segmentedResult = await segmentService.compute_embedding_with_initial_segment(
                  selectedModel,
                  uint8Array,
                  [pointCoordinates],
                  [1]
              );
              setIsFirstClick(false);
          } else {
              // Subsequent clicks: Use segment_with_existing_embedding
              segmentedResult = await segmentService.segment_with_existing_embedding(
                  uint8Array,
                  [pointCoordinates],
                  [1]
              );
          }
  
          if (segmentedResult.error) {
              appendLog(`Segmentation error: ${segmentedResult.error}`);
              return;
          }
  
          // Ensure mask data is not empty or malformed
          const maskData = segmentedResult.mask;
          if (!maskData) {
              appendLog("Received empty mask data from the server.");
              return;
          }
  
          // Create an image element to decode base64 mask data
          const maskImage = new Image();
          maskImage.crossOrigin = "anonymous"; // Set cross-origin attribute
          maskImage.src = `data:image/png;base64,${maskData}`;
  
          maskImage.onload = () => {
            const canvas = canvasRef.current;
            const ctx = canvas.getContext('2d');
          
            // Create an offscreen canvas to read the mask image data
            const maskCanvas = document.createElement('canvas');
            maskCanvas.width = originalWidth;
            maskCanvas.height = originalHeight;
            const maskCtx = maskCanvas.getContext('2d');
            maskCtx.drawImage(maskImage, 0, 0, originalWidth, originalHeight);
          
            // Get the mask image data
            const maskImageData = maskCtx.getImageData(0, 0, originalWidth, originalHeight);
            const maskData = maskImageData.data;
          
            // Get the image data from the canvas
            const imageData = ctx.getImageData(0, 0, originalWidth, originalHeight);
            const data = imageData.data;
          
            const overlayColor = [255, 0, 255]; // Pink-purple color
            const alpha = 0.5; // Transparency (0 to 1)
          
            for (let i = 0; i < data.length; i += 4) {
              const maskValue = maskData[i]; // Mask is grayscale, so R=G=B
          
              if (maskValue > 128) { // Adjust threshold as needed
                // Apply overlay color with transparency
                data[i] = data[i] * (1 - alpha) + overlayColor[0] * alpha;
                data[i + 1] = data[i + 1] * (1 - alpha) + overlayColor[1] * alpha;
                data[i + 2] = data[i + 2] * (1 - alpha) + overlayColor[2] * alpha;
                // data[i + 3] remains the same
              }
            }
          
            // Put the modified image data back onto the canvas
            ctx.putImageData(imageData, 0, 0);
            // Draw the clicked point as a red circle
            ctx.beginPath();
            ctx.arc(pointCoordinates[0], pointCoordinates[1], 5, 0, 2 * Math.PI, false);
            ctx.fillStyle = 'red';
            ctx.fill();
          
            appendLog('Segmentation completed and displayed.');
          };
          
  
          maskImage.onerror = () => {
              appendLog("Failed to load mask image.");
          };
  
      } catch (error) {
          appendLog(`Error in segmentation: ${error.message}`);
      }
    };

    const handleSegmentAllCells = async () => {
      if (!segmentService || !snapshotImage) return;
    
      appendLog('Segmenting all cells in the image...');
      try {
        // Fetch the image data as a Blob
        const response = await fetch(snapshotImage);
        const blob = await response.blob();
    
        // Convert Blob to ArrayBuffer
        const arrayBuffer = await new Response(blob).arrayBuffer();
    
        // Convert ArrayBuffer to Uint8Array
        const uint8Array = new Uint8Array(arrayBuffer);
    
        // Use the segmentation service to segment all cells
        const segmentedResult = await segmentService.segment_all_cells(selectedModel, uint8Array);
    
        if (segmentedResult.error) {
          appendLog(`Segmentation error: ${segmentedResult.error}`);
          return;
        }
    
        // Process the bounding boxes and masks from the segmentation result
        const boundingBoxes = segmentedResult.bounding_boxes;
        const masks = segmentedResult.masks;
    
        if (!boundingBoxes || boundingBoxes.length === 0) {
          appendLog("No cells found for segmentation.");
          return;
        }
    
        // Draw masks on the canvas
        const canvas = canvasRef.current;
        const ctx = canvas.getContext('2d');
    
        // Get the current image data from the canvas
        const imageData = ctx.getImageData(0, 0, canvas.width, canvas.height);
        const data = imageData.data;
    
        for (let index = 0; index < masks.length; index++) {
          // Load the mask image
          const maskImage = new Image();
          maskImage.crossOrigin = "anonymous";
          maskImage.src = `data:image/png;base64,${masks[index]}`;
    
          await new Promise((resolve) => {
            maskImage.onload = () => {
              // Create an offscreen canvas to read the mask image data
              const maskCanvas = document.createElement('canvas');
              maskCanvas.width = canvas.width;
              maskCanvas.height = canvas.height;
              const maskCtx = maskCanvas.getContext('2d');
              maskCtx.drawImage(maskImage, 0, 0, canvas.width, canvas.height);
    
              // Get the mask image data
              const maskImageData = maskCtx.getImageData(0, 0, canvas.width, canvas.height);
              const maskData = maskImageData.data;
    
              const overlayColor = [0, 255, 0]; // Green color
              const alpha = 0.3; // Transparency (0 to 1)
    
              for (let i = 0; i < data.length; i += 4) {
                const maskValue = maskData[i]; // Mask is grayscale, so R=G=B
    
                if (maskValue > 128) { // Adjust threshold as needed
                  // Apply overlay color with transparency
                  data[i] = data[i] * (1 - alpha) + overlayColor[0] * alpha;
                  data[i + 1] = data[i + 1] * (1 - alpha) + overlayColor[1] * alpha;
                  data[i + 2] = data[i + 2] * (1 - alpha) + overlayColor[2] * alpha;
                  // data[i + 3] remains the same
                }
              }
    
              resolve();
            };
            maskImage.onerror = () => {
              appendLog("Failed to load mask image.");
              resolve();
            };
          });
        }
    
        // Put the modified image data back onto the canvas
        ctx.putImageData(imageData, 0, 0);
    
        appendLog('All cells segmented, masks overlaid with transparency.');
      } catch (error) {
        appendLog(`Error in segmenting all cells: ${error.message}`);
      }
    };
  
    const handleResetEmbedding = async () => {
      if (!segmentService) return;
    
      appendLog('Resetting embedding...');
      try {
        const result = await segmentService.reset_embedding();
        if (result) {
          appendLog('Embedding reset successfully.');
        } else {
          appendLog('No embedding was found to reset.');
        }
    
        // Clear the canvas
        const canvas = canvasRef.current;
        if (canvas) {
          const ctx = canvas.getContext('2d');
          ctx.clearRect(0, 0, canvas.width, canvas.height);
          appendLog('Canvas cleared.');
        }
      } catch (error) {
        appendLog(`Error resetting embedding: ${error.message}`);
      }
    };

    const handleSimilaritySearch = async () => {
      console.log(
        snapshotImage,
        similarityService,
        numSimilarResults
      );

      if (!snapshotImage || !similarityService) {
        appendLog('No image or service available for similarity search.');
        return;
      }
      setIsLoading(true);
      appendLog('Starting similarity search...');
      try {
          // Fetch the image data as a Blob
          const response = await fetch(snapshotImage);
          const blob = await response.blob();
          // Convert Blob to ArrayBuffer
          const arrayBuffer = await new Response(blob).arrayBuffer();
          // Convert ArrayBuffer to Uint8Array
          const uint8Array = new Uint8Array(arrayBuffer);
          const imageData = {
              name: 'snapshot'
          };
          const results = await similarityService.find_similar_images(uint8Array, imageData, parseInt(numSimilarResults));
          appendLog(`Found ${results.length} similar images.`);
          // Save the results to the state
          setSearchResults(results);
      } catch (error) {
          appendLog(`Error searching for similar images: ${error.message}`);
      } finally {
          setIsLoading(false);
      }
    };

    const autoFocus = async () => {
      if (!microscopeControl) return;
      try {
        appendLog('Autofocusing...');
        await microscopeControl.auto_focus();
        appendLog('Autofocus completed.');
      } catch (error) {
        appendLog(`Error during autofocus: ${error.message}`);
      }
    };
    
    const snapImage = async () => {
      if (!microscopeControl) return;
      try {
        appendLog('Snapping image...');
        const imageUrl = await microscopeControl.snap(
          parseInt(cameraExposure),
          parseInt(illuminationChannel),
          parseInt(illuminationIntensity)
        );
        setSnapshotImage(imageUrl);
        appendLog('Image snapped successfully.');
        appendLog(`Image URL: ${imageUrl}`);
    
        // Draw the snapped image onto the canvas
        const img = new Image();
        img.crossOrigin = "anonymous";
        img.src = imageUrl;
        img.onload = () => {
          const canvas = canvasRef.current;
          const ctx = canvas.getContext('2d');
    
          // Set canvas dimensions to match the image's natural dimensions
          canvas.width = img.naturalWidth;
          canvas.height = img.naturalHeight;
    
          ctx.drawImage(img, 0, 0);
    
          // Ensure the canvas scales responsively
          canvas.style.width = '100%';
          canvas.style.height = 'auto';
        };
      } catch (error) {
        appendLog(`Error snapping image: ${error.message}`);
      }
    };
    
    

    const moveMicroscope = async (direction, multiplier) => {
        if (!microscopeControl) return;
        try {
            let moveX = 0, moveY = 0, moveZ = 0;
            if (direction === 'x') moveX = xMove * multiplier;
            else if (direction === 'y') moveY = yMove * multiplier;
            else if (direction === 'z') moveZ = zMove * multiplier;
            
            appendLog(`Attempting to move by: ${moveX}, ${moveY}, ${moveZ}`);
            const result = await microscopeControl.move_by_distance(moveX, moveY, moveZ);
            if (result.success) {
                appendLog(result.message);
                appendLog(`Moved from (${result.initial_position.x}, ${result.initial_position.y}, ${result.initial_position.z}) to (${result.final_position.x}, ${result.final_position.y}, ${result.final_position.z})`);
            } else {
                appendLog(`Move failed: ${result.message}`);
            }
        } catch (error) {
            appendLog(`Error in moveMicroscope: ${error.message}`);
        }
    };

    const moveToPosition = async () => {
        if (!microscopeControl) return;
        try {
            appendLog(`Attempting to move to position: (${xMove}, ${yMove}, ${zMove})`);
            const result = await microscopeControl.move_to_position(xMove, yMove, zMove);
            if (result.success) {
                appendLog(result.message);
                appendLog(`Moved from (${result.initial_position.x}, ${result.initial_position.y}, ${result.initial_position.z}) to (${result.final_position.x}, ${result.final_position.y}, ${result.final_position.z})`);
            } else {
                appendLog(`Move failed: ${result.message}`);
            }
        } catch (error) {
            appendLog(`Error in moveToPosition: ${error.message}`);
        }
    };

    const toggleLight = async () => {
        if (!microscopeControl) return;
        try {
            if (!isLightOn) {
                await microscopeControl.on_illumination();
                appendLog('Light turned on.');
            } else {
                await microscopeControl.off_illumination();
                appendLog('Light turned off.');
            }
            setIsLightOn(!isLightOn);
        } catch (error) {
            appendLog(`Error toggling light: ${error.message}`);
        }
    };

    const startPlateScan = async () => {
        if (!microscopeControl) return;
        try {
            if (!isPlateScanRunning) {
                await microscopeControl.scan_well_plate();
                appendLog('Plate scan started.');
            } else {
                await microscopeControl.stop_scan();
                appendLog('Plate scan stopped.');
            }
            setIsPlateScanRunning(!isPlateScanRunning);
        } catch (error) {
            appendLog(`Error in plate scan: ${error.message}`);
        }
    };

=======
        const initializeWebRPC = async () => {
            try {
                appendLog('Connecting to server...');
                const server = await hyphaWebsocketClient.connectToServer({ 
                    "name": "js-client", 
                    "server_url": "https://ai.imjoy.io", 
                    "method_timeout": 10 
                });
                appendLog('Server connected.');
                
                appendLog('Getting microscope-control-squid-2 service...');
                const mc = await server.get_service("microscope-control-squid-test");
                appendLog('Service acquired.');
                
                setMicroscopeControl(mc);
            } catch (error) {
                appendLog(`Error: ${error.message}`);
            }
        };

        initializeWebRPC();
    }, []);

    const handleSimilaritySearch = async () => {
      if (!snapshotImage || !svc) return;

      setIsLoading(true);
      appendLog('Starting similarity search...');
      try {
          // Convert base64 to Uint8Array
          const base64Data = snapshotImage.split(',')[1];
          const binaryData = atob(base64Data);
          const uint8Array = new Uint8Array(binaryData.length);
          for (let i = 0; i < binaryData.length; i++) {
              uint8Array[i] = binaryData.charCodeAt(i);
          }

          const imageData = {
              name: 'snapshot'
          };

          const results = await svc.find_similar_images(uint8Array, imageData, parseInt(numSimilarResults));
          appendLog(`Found ${results.length} similar images.`);

          setSearchResults(results);
      } catch (error) {
          appendLog(`Error searching for similar images: ${error.message}`);
      } finally {
          setIsLoading(false);
      }
    };

    const snapImage = async () => {
        if (!microscopeControl) return;
        try {
            appendLog('Snapping image...');
            const imageUrl = await microscopeControl.snap(
                parseInt(cameraExposure),
                parseInt(illuminationChannel),
                parseInt(illuminationIntensity)
            );
            setSnapshotImage(imageUrl);
            appendLog('Image snapped successfully.');
            appendLog(`Image URL: ${imageUrl}`);
        } catch (error) {
            appendLog(`Error snapping image: ${error.message}`);
        }
    };

    const moveMicroscope = async (direction, multiplier) => {
        if (!microscopeControl) return;
        try {
            let moveX = 0, moveY = 0, moveZ = 0;
            if (direction === 'x') moveX = xMove * multiplier;
            else if (direction === 'y') moveY = yMove * multiplier;
            else if (direction === 'z') moveZ = zMove * multiplier;
            
            appendLog(`Attempting to move by: ${moveX}, ${moveY}, ${moveZ}`);
            const result = await microscopeControl.move_by_distance(moveX, moveY, moveZ);
            if (result.success) {
                appendLog(result.message);
                appendLog(`Moved from (${result.initial_position.x}, ${result.initial_position.y}, ${result.initial_position.z}) to (${result.final_position.x}, ${result.final_position.y}, ${result.final_position.z})`);
            } else {
                appendLog(`Move failed: ${result.message}`);
            }
        } catch (error) {
            appendLog(`Error in moveMicroscope: ${error.message}`);
        }
    };
    const moveToPosition = async () => {
        if (!microscopeControl) return;
        try {
            appendLog(`Attempting to move to position: (${xMove}, ${yMove}, ${zMove})`);
            const result = await microscopeControl.move_to_position(xMove, yMove, zMove);
            if (result.success) {
                appendLog(result.message);
                appendLog(`Moved from (${result.initial_position.x}, ${result.initial_position.y}, ${result.initial_position.z}) to (${result.final_position.x}, ${result.final_position.y}, ${result.final_position.z})`);
            } else {
                appendLog(`Move failed: ${result.message}`);
            }
        } catch (error) {
            appendLog(`Error in moveToPosition: ${error.message}`);
        }
    };
    const toggleLight = async () => {
        if (!microscopeControl) return;
        try {
            if (!isLightOn) {
                await microscopeControl.on_illumination();
                appendLog('Light turned on.');
            } else {
                await microscopeControl.off_illumination();
                appendLog('Light turned off.');
            }
            setIsLightOn(!isLightOn);
        } catch (error) {
            appendLog(`Error toggling light: ${error.message}`);
        }
    };

    const startPlateScan = async () => {
        if (!microscopeControl) return;
        try {
            if (!isPlateScanRunning) {
                await microscopeControl.scan_well_plate();
                appendLog('Plate scan started.');
            } else {
                await microscopeControl.stop_scan();
                appendLog('Plate scan stopped.');
            }
            setIsPlateScanRunning(!isPlateScanRunning);
        } catch (error) {
            appendLog(`Error in plate scan: ${error.message}`);
        }
    };

>>>>>>> 34f9ad69
    const setIllumination = async () => {
        if (!microscopeControl) return;
        try {
            await microscopeControl.set_illumination(
                parseInt(illuminationChannel),
                parseInt(illuminationIntensity)
            );
            appendLog(`Illumination set: Channel ${illuminationChannel}, Intensity ${illuminationIntensity}%`);
        } catch (error) {
            appendLog(`Error setting illumination: ${error.message}`);
        }
    };

    const setCameraExposureTime = async () => {
        if (!microscopeControl) return;
        try {
            await microscopeControl.set_camera_exposure(parseInt(cameraExposure));
            appendLog(`Camera exposure set to ${cameraExposure}ms`);
        } catch (error) {
            appendLog(`Error setting camera exposure: ${error.message}`);
        }
    };

    const openChatbot = async () => {
        if (!microscopeControl) return;
        try {
            appendLog('Getting chatbot URL...');
            const url = await microscopeControl.get_chatbot_url();
            setChatbotUrl(url);
            appendLog(`Chatbot URL: ${url}`);
            
            // Open a new window with the chatbot URL
            const chatWindow = window.open(url, 'ChatbotWindow', 'width=400,height=600,scrollbars=yes');
            if (chatWindow) {
                chatWindow.focus();
            } else {
                appendLog('Unable to open chatbot window. Please check your pop-up blocker settings.');
            }
        } catch (error) {
            appendLog(`Error opening chatbot: ${error.message}`);
        }
    };

<<<<<<< HEAD

=======
>>>>>>> 34f9ad69
    return (
      <div>
        <h1 id="title" className="text-center">WebRTC Microscope Control</h1>
    
        <div id="viewer-section" className="flex flex-wrap gap-4">
          <div id="media" className="shadow flex-1 min-w-[480px]">
            {snapshotImage ? (
<<<<<<< HEAD
              <canvas
                ref={canvasRef}
                width={originalWidth}
                height={originalHeight}
                onClick={handleImageClick} // Capture click for segmentation
                style={{ cursor: isPenActive ? 'crosshair' : 'pointer', width: '100%', height: 'auto' }}
              ></canvas>
=======
              <img src={snapshotImage} alt="Snapshot" />
>>>>>>> 34f9ad69
            ) : (
              <div className="bg-light flex items-center justify-center" style={{ height: "360px" }}>
                <span>No image available</span>
              </div>
            )}
          </div>
<<<<<<< HEAD

          
=======
>>>>>>> 34f9ad69
    
          <div className="flex-1 min-w-[300px]">
            <div className="control-group">
              <label>Stage Movement:</label>
<<<<<<< HEAD
              <div className="control-group">
                <label>Stage Position (X, Y, Z):</label>
                <div className="input-group mb-2">
                  <input type="text" value={xPosition} readOnly className="form-control" placeholder="X (mm)" />
                  <input type="text" value={yPosition} readOnly className="form-control" placeholder="Y (mm)" />
                  <input type="text" value={zPosition} readOnly className="form-control" placeholder="Z (mm)" />
                </div>
              </div>

=======
>>>>>>> 34f9ad69
              <div className="input-group mb-2">
                <input type="number" value={xMove} onChange={(e) => setXMove(parseFloat(e.target.value))} className="form-control" placeholder="X (mm)" />
                <input type="number" value={yMove} onChange={(e) => setYMove(parseFloat(e.target.value))} className="form-control" placeholder="Y (mm)" />
                <input type="number" value={zMove} onChange={(e) => setZMove(parseFloat(e.target.value))} className="form-control" placeholder="Z (mm)" />
              </div>
              <div className="btn-group-vertical btn-block">
                <button className="btn btn-secondary" onClick={() => moveMicroscope('y', 1)} disabled={!microscopeControl}><i className="fas fa-arrow-up"></i> Y+</button>
                <div className="btn-group">
                  <button className="btn btn-secondary" onClick={() => moveMicroscope('x', -1)} disabled={!microscopeControl}><i className="fas fa-arrow-left"></i> X-</button>
                  <button className="btn btn-secondary" onClick={() => moveMicroscope('x', 1)} disabled={!microscopeControl}><i className="fas fa-arrow-right"></i> X+</button>
<<<<<<< HEAD
                </div>
                <button className="btn btn-secondary" onClick={() => moveMicroscope('y', -1)} disabled={!microscopeControl}><i className="fas fa-arrow-down"></i> Y-</button>
                <div className="btn-group">
                  <button className="btn btn-secondary" onClick={() => moveMicroscope('z', -1)} disabled={!microscopeControl}><i className="fas fa-arrow-down"></i> Z-</button>
                  <button className="btn btn-secondary" onClick={() => moveMicroscope('z', 1)} disabled={!microscopeControl}><i className="fas fa-arrow-up"></i> Z+</button>
                </div>
=======
                </div>
                <button className="btn btn-secondary" onClick={() => moveMicroscope('y', -1)} disabled={!microscopeControl}><i className="fas fa-arrow-down"></i> Y-</button>
                <div className="btn-group">
                  <button className="btn btn-secondary" onClick={() => moveMicroscope('z', -1)} disabled={!microscopeControl}><i className="fas fa-arrow-down"></i> Z-</button>
                  <button className="btn btn-secondary" onClick={() => moveMicroscope('z', 1)} disabled={!microscopeControl}><i className="fas fa-arrow-up"></i> Z+</button>
                </div>
>>>>>>> 34f9ad69
              </div>
              <button className="btn btn-primary btn-block mt-2" onClick={moveToPosition} disabled={!microscopeControl}>Move to Position</button>
            </div>
    
            <div className="control-group">
              <button className={`btn btn-block ${isLightOn ? 'btn-success' : 'btn-warning'}`} onClick={toggleLight} disabled={!microscopeControl}>
                <span className={`fas ${isLightOn ? 'fa-lightbulb-on' : 'fa-lightbulb'}`}></span> Toggle Light
              </button>
            </div>
    
            <div className="control-group">
              <button className={`btn btn-block ${isPlateScanRunning ? 'btn-success' : 'btn-info'}`} onClick={startPlateScan} disabled={!microscopeControl}>
                <span className={`fas ${isPlateScanRunning ? 'fa-check' : 'fa-microscope'}`}></span> {isPlateScanRunning ? 'Stop Plate Scan' : 'Scan Plate'}
              </button>
            </div>
          </div>
<<<<<<< HEAD

          <div className="control-group">
            <button className={`btn btn-info btn-block ${isLoading ? 'disabled' : ''}`} onClick={handleSimilaritySearch} disabled={!snapshotImage}>
                <span className={`fas ${isLoading ? 'fa-spinner fa-spin' : 'fa-search'}`}></span> Search Similar Images
            </button>
          </div>
          
          {searchResults.length > 0 && (
            <div className="control-group mt-3">
              <h5>Similar Images:</h5>
              <div className="d-flex flex-wrap">
                {searchResults.map((result, index) => (
                  <div key={index} className="p-2">
                    <img src={`data:image/jpeg;base64,${result.image}`} alt={`similar-img-${index}`} className="img-thumbnail" style={{ width: '100px', height: '100px' }} />
                    <p>Similarity: {result.similarity.toFixed(2)}</p>
                  </div>
                ))}
              </div>
            </div>
          )}
          
          <div className="control-group">
            <button id="pen-button" className="btn btn-secondary btn-block" onClick={activatePenTool}>
                <span className="fas fa-pen"></span> {isPenActive ? 'Deactivate Pen' : 'Segment Cell'}
            </button>
          </div>

          <div className="control-group">
            <button className="btn btn-secondary btn-block" onClick={handleSegmentAllCells} disabled={!snapshotImage || !segmentService}>
              <span className="fas fa-object-group"></span> Segment All Cells
            </button>
          </div>

          <div className="control-group">
            <button className="btn btn-warning btn-block" onClick={handleResetEmbedding} disabled={!segmentService}>
              <span className="fas fa-undo"></span> Reset
            </button>
          </div>

        </div>

        <div className="control-group">
          <label htmlFor="model-selection">Select Segmentation Model:</label>
          <select id="model-selection" className="form-control" value={selectedModel} onChange={(e) => setSelectedModel(e.target.value)}>
              <option value="vit_b_lm">ViT-B LM</option>
              <option value="vit_l_lm">ViT-L LM</option>
              <option value="vit_b">ViT-B</option>
              <option value="vit_b_em_organelles">ViT-B EM Organelles</option>
          </select>
      </div>
          
=======
    
          <div className="flex-1 min-w-[300px]">
            <div className="control-group">
              <div className="input-group mb-2">
                <input type="number" value={numSimilarResults} onChange={(e) => setNumSimilarResults(e.target.value)} className="form-control" placeholder="Number of similar results" />
              </div>
              <button className={`btn btn-info btn-block ${isLoading ? 'disabled' : ''}`} onClick={handleSimilaritySearch} disabled={!snapshotImage}>
                <span className={`fas ${isLoading ? 'fa-spinner fa-spin' : 'fa-search'}`}></span> Search Similar Images
              </button>
            </div>
    
            {searchResults.length > 0 && (
              <div className="mt-4">
                <h3>Similarity Search Results:</h3>
                <div className="grid grid-cols-2 md:grid-cols-3 lg:grid-cols-5 gap-4">
                  {searchResults.map((result, index) => (
                    <div key={index} className="border rounded p-2">
                      <img src={`data:image/jpeg;base64,${result.image}`} alt={`Result ${index + 1}`} className="w-full mb-2 rounded-lg" />
                      <p className="text-sm text-gray-600">Channel: {result.fluorescent_channel}</p>
                      <p className="text-sm text-gray-600">Similarity: {result.similarity.toFixed(2)}</p>
                    </div>
                  ))}
                </div>
              </div>
            )}
          </div>
        </div>
    
>>>>>>> 34f9ad69
        <div id="control-panel" className="flex flex-col gap-4">
          <div className="control-group">
            <button className="btn btn-primary btn-block" onClick={snapImage} disabled={!microscopeControl}>
              <span className="fas fa-camera"></span> Snap Image
            </button>
          </div>
<<<<<<< HEAD

          <div className="control-group">
            <button className="btn btn-secondary btn-block" onClick={autoFocus} disabled={!microscopeControl}>
              <span className="fas fa-crosshairs"></span> Autofocus
            </button>
          </div>
          
          <div className="control-group">
            <label htmlFor="illumination-intensity">Illumination Intensity:</label>
            <input
                type="range"
                id="illumination-intensity"
                className="form-control-range"
                min="0"
                max="100"
                value={illuminationIntensity}
                onChange={(e) => {
                    const newIntensity = parseInt(e.target.value, 10); // Ensure the value is an integer
                    setIlluminationIntensity(newIntensity);
                    const key = channelKeyMap[illuminationChannel];
                    if (key) {
                        // Update both intensity and exposure for the current channel
                        updateParametersOnServer({ [key]: [newIntensity, cameraExposure] });
                    }
                }}
            />
            <span>{illuminationIntensity}%</span>
        </div>
        
        <div className="control-group">
            <label htmlFor="illumination-channel">Illumination Channel:</label>
            <select
                id="illumination-channel"
                className="form-control"
                value={illuminationChannel}
                onChange={(e) => {
                    const newChannel = e.target.value;
                    setIlluminationChannel(newChannel);
                }}
            >
                <option value="0">BF LED matrix full</option>
                <option value="11">Fluorescence 405 nm Ex</option>
                <option value="12">Fluorescence 488 nm Ex</option>
                <option value="14">Fluorescence 561nm Ex</option>
                <option value="13">Fluorescence 638nm Ex</option>
                <option value="15">Fluorescence 730nm Ex</option>
            </select>
        </div>
        
        <div className="control-group">
            <label htmlFor="camera-exposure">Camera Exposure (ms):</label>
            <input
                type="number"
                id="camera-exposure"
                className="form-control"
                value={cameraExposure}
                min="1"
                max="1000"
                onChange={(e) => {
                    const newExposure = parseInt(e.target.value, 10); // Ensure the value is an integer
                    setCameraExposure(newExposure);
                    const key = channelKeyMap[illuminationChannel];
                    if (key) {
                        // Update both intensity and exposure for the current channel
                        updateParametersOnServer({ [key]: [illuminationIntensity, newExposure] });
                    }
                }}
            />
        </div>
=======
    
          <div className="control-group">
            <label htmlFor="illumination-intensity">Illumination Intensity:</label>
            <input type="range" id="illumination-intensity" className="form-control-range" min="0" max="100" value={illuminationIntensity} onChange={(e) => setIlluminationIntensity(e.target.value)} />
            <span>{illuminationIntensity}%</span>
          </div>
    
          <div className="control-group">
            <label htmlFor="illumination-channel">Illumination Channel:</label>
            <select id="illumination-channel" className="form-control" value={illuminationChannel} onChange={(e) => setIlluminationChannel(e.target.value)}>
              <option value="0">BF LED matrix full</option>
              <option value="11">Fluorescence 405 nm Ex</option>
              <option value="12">Fluorescence 488 nm Ex</option>
              <option value="14">Fluorescence 561nm Ex</option>
              <option value="13">Fluorescence 638nm Ex</option>
              <option value="15">Fluorescence 730nm Ex</option>
            </select>
          </div>
    
          <div className="control-group">
            <label htmlFor="camera-exposure">Camera Exposure (ms):</label>
            <input type="number" id="camera-exposure" className="form-control" value={cameraExposure} min="1" max="1000" onChange={(e) => setCameraExposure(e.target.value)} />
          </div>
>>>>>>> 34f9ad69
    
          <div className="control-group">
            <button className="btn btn-primary btn-block" onClick={setIllumination} disabled={!microscopeControl}>Set Illumination</button>
            <button className="btn btn-primary btn-block" onClick={setCameraExposureTime} disabled={!microscopeControl}>Set Camera Exposure</button>
          </div>
    
          <div className="control-group">
            <button className="btn btn-info btn-block" onClick={openChatbot} disabled={!microscopeControl}>
              <span className="fas fa-comments"></span> Chat
            </button>
          </div>
        </div>
    
        <div className="mt-4">
          <h4>Log:</h4>
          <pre className="bg-light p-2" style={{ maxHeight: "200px", overflowY: "auto" }}>{log}</pre>
        </div>
      </div>
    );
};
ReactDOM.render(<MicroscopeControl />, document.getElementById('app'));

<<<<<<< HEAD
=======
ReactDOM.render(<MicroscopeControl />, document.getElementById('app'));
>>>>>>> 34f9ad69
</script>
</body>
</html><|MERGE_RESOLUTION|>--- conflicted
+++ resolved
@@ -51,23 +51,16 @@
             margin-top: 20px;
         }
         img {
-<<<<<<< HEAD
           max-width: 100%;
           height: auto;
           border-radius: 10px;
       }      
-=======
-            width: 100%;
-            height: auto;
-            border-radius: 10px;
-        }
->>>>>>> 34f9ad69
+
     </style>
 </head>
 <body>
 <div id="app"></div>
 <script type="text/babel">
-<<<<<<< HEAD
 const { useState, useEffect, useRef } = React;
 const originalWidth = 2048;
 const originalHeight = 2048;
@@ -92,15 +85,6 @@
     const [Fluorescence638CameraExposure, setFluorescence638CameraExposure] = useState(100);
     const [Fluorescence730Intensity, setFluorescence730Intensity] = useState(50);
     const [Fluorescence730CameraExposure, setFluorescence730CameraExposure] = useState(100);
-
-=======
-const { useState, useEffect } = React;
-
-
-const MicroscopeControl = () => {
-    const [microscopeControl, setMicroscopeControl] = useState(null);
-    const [snapshotImage, setSnapshotImage] = useState(null);
->>>>>>> 34f9ad69
     const [illuminationIntensity, setIlluminationIntensity] = useState(50);
     const [illuminationChannel, setIlluminationChannel] = useState("0");
     const [cameraExposure, setCameraExposure] = useState(100);
@@ -111,7 +95,6 @@
     const [isPlateScanRunning, setIsPlateScanRunning] = useState(false);
     const [log, setLog] = useState('');
     const [chatbotUrl, setChatbotUrl] = useState(null);
-<<<<<<< HEAD
     const [svc, setSvc] = useState(null);  // Correctly initialize the similarity search service state
     const [numSimilarResults, setNumSimilarResults] = useState(5);
     const [searchResults, setSearchResults] = useState([]);
@@ -121,19 +104,11 @@
     const [segmentService, setSegmentService] = useState(null);
     const [selectedModel, setSelectedModel] = useState('vit_b_lm'); // Default model
     const [similarityService, setSimilarityService] = useState(null);
-=======
-    const [svc, setSvc] = useState(null);
-    const [numSimilarResults, setNumSimilarResults] = useState(5);
-    const [searchResults, setSearchResults] = useState([]);
-    const [isLoading, setIsLoading] = useState(false);
-
->>>>>>> 34f9ad69
     const appendLog = (message) => {
         setLog(prevLog => prevLog + message + '\n');
     };
 
     useEffect(() => {
-<<<<<<< HEAD
       const initializeWebRPC = async () => {
           try {
               appendLog('Connecting to server...');
@@ -664,144 +639,6 @@
         }
     };
 
-=======
-        const initializeWebRPC = async () => {
-            try {
-                appendLog('Connecting to server...');
-                const server = await hyphaWebsocketClient.connectToServer({ 
-                    "name": "js-client", 
-                    "server_url": "https://ai.imjoy.io", 
-                    "method_timeout": 10 
-                });
-                appendLog('Server connected.');
-                
-                appendLog('Getting microscope-control-squid-2 service...');
-                const mc = await server.get_service("microscope-control-squid-test");
-                appendLog('Service acquired.');
-                
-                setMicroscopeControl(mc);
-            } catch (error) {
-                appendLog(`Error: ${error.message}`);
-            }
-        };
-
-        initializeWebRPC();
-    }, []);
-
-    const handleSimilaritySearch = async () => {
-      if (!snapshotImage || !svc) return;
-
-      setIsLoading(true);
-      appendLog('Starting similarity search...');
-      try {
-          // Convert base64 to Uint8Array
-          const base64Data = snapshotImage.split(',')[1];
-          const binaryData = atob(base64Data);
-          const uint8Array = new Uint8Array(binaryData.length);
-          for (let i = 0; i < binaryData.length; i++) {
-              uint8Array[i] = binaryData.charCodeAt(i);
-          }
-
-          const imageData = {
-              name: 'snapshot'
-          };
-
-          const results = await svc.find_similar_images(uint8Array, imageData, parseInt(numSimilarResults));
-          appendLog(`Found ${results.length} similar images.`);
-
-          setSearchResults(results);
-      } catch (error) {
-          appendLog(`Error searching for similar images: ${error.message}`);
-      } finally {
-          setIsLoading(false);
-      }
-    };
-
-    const snapImage = async () => {
-        if (!microscopeControl) return;
-        try {
-            appendLog('Snapping image...');
-            const imageUrl = await microscopeControl.snap(
-                parseInt(cameraExposure),
-                parseInt(illuminationChannel),
-                parseInt(illuminationIntensity)
-            );
-            setSnapshotImage(imageUrl);
-            appendLog('Image snapped successfully.');
-            appendLog(`Image URL: ${imageUrl}`);
-        } catch (error) {
-            appendLog(`Error snapping image: ${error.message}`);
-        }
-    };
-
-    const moveMicroscope = async (direction, multiplier) => {
-        if (!microscopeControl) return;
-        try {
-            let moveX = 0, moveY = 0, moveZ = 0;
-            if (direction === 'x') moveX = xMove * multiplier;
-            else if (direction === 'y') moveY = yMove * multiplier;
-            else if (direction === 'z') moveZ = zMove * multiplier;
-            
-            appendLog(`Attempting to move by: ${moveX}, ${moveY}, ${moveZ}`);
-            const result = await microscopeControl.move_by_distance(moveX, moveY, moveZ);
-            if (result.success) {
-                appendLog(result.message);
-                appendLog(`Moved from (${result.initial_position.x}, ${result.initial_position.y}, ${result.initial_position.z}) to (${result.final_position.x}, ${result.final_position.y}, ${result.final_position.z})`);
-            } else {
-                appendLog(`Move failed: ${result.message}`);
-            }
-        } catch (error) {
-            appendLog(`Error in moveMicroscope: ${error.message}`);
-        }
-    };
-    const moveToPosition = async () => {
-        if (!microscopeControl) return;
-        try {
-            appendLog(`Attempting to move to position: (${xMove}, ${yMove}, ${zMove})`);
-            const result = await microscopeControl.move_to_position(xMove, yMove, zMove);
-            if (result.success) {
-                appendLog(result.message);
-                appendLog(`Moved from (${result.initial_position.x}, ${result.initial_position.y}, ${result.initial_position.z}) to (${result.final_position.x}, ${result.final_position.y}, ${result.final_position.z})`);
-            } else {
-                appendLog(`Move failed: ${result.message}`);
-            }
-        } catch (error) {
-            appendLog(`Error in moveToPosition: ${error.message}`);
-        }
-    };
-    const toggleLight = async () => {
-        if (!microscopeControl) return;
-        try {
-            if (!isLightOn) {
-                await microscopeControl.on_illumination();
-                appendLog('Light turned on.');
-            } else {
-                await microscopeControl.off_illumination();
-                appendLog('Light turned off.');
-            }
-            setIsLightOn(!isLightOn);
-        } catch (error) {
-            appendLog(`Error toggling light: ${error.message}`);
-        }
-    };
-
-    const startPlateScan = async () => {
-        if (!microscopeControl) return;
-        try {
-            if (!isPlateScanRunning) {
-                await microscopeControl.scan_well_plate();
-                appendLog('Plate scan started.');
-            } else {
-                await microscopeControl.stop_scan();
-                appendLog('Plate scan stopped.');
-            }
-            setIsPlateScanRunning(!isPlateScanRunning);
-        } catch (error) {
-            appendLog(`Error in plate scan: ${error.message}`);
-        }
-    };
-
->>>>>>> 34f9ad69
     const setIllumination = async () => {
         if (!microscopeControl) return;
         try {
@@ -845,10 +682,6 @@
         }
     };
 
-<<<<<<< HEAD
-
-=======
->>>>>>> 34f9ad69
     return (
       <div>
         <h1 id="title" className="text-center">WebRTC Microscope Control</h1>
@@ -856,7 +689,7 @@
         <div id="viewer-section" className="flex flex-wrap gap-4">
           <div id="media" className="shadow flex-1 min-w-[480px]">
             {snapshotImage ? (
-<<<<<<< HEAD
+
               <canvas
                 ref={canvasRef}
                 width={originalWidth}
@@ -864,25 +697,18 @@
                 onClick={handleImageClick} // Capture click for segmentation
                 style={{ cursor: isPenActive ? 'crosshair' : 'pointer', width: '100%', height: 'auto' }}
               ></canvas>
-=======
-              <img src={snapshotImage} alt="Snapshot" />
->>>>>>> 34f9ad69
+
             ) : (
               <div className="bg-light flex items-center justify-center" style={{ height: "360px" }}>
                 <span>No image available</span>
               </div>
             )}
-          </div>
-<<<<<<< HEAD
-
-          
-=======
->>>>>>> 34f9ad69
+          </div>         
     
           <div className="flex-1 min-w-[300px]">
             <div className="control-group">
               <label>Stage Movement:</label>
-<<<<<<< HEAD
+
               <div className="control-group">
                 <label>Stage Position (X, Y, Z):</label>
                 <div className="input-group mb-2">
@@ -892,8 +718,6 @@
                 </div>
               </div>
 
-=======
->>>>>>> 34f9ad69
               <div className="input-group mb-2">
                 <input type="number" value={xMove} onChange={(e) => setXMove(parseFloat(e.target.value))} className="form-control" placeholder="X (mm)" />
                 <input type="number" value={yMove} onChange={(e) => setYMove(parseFloat(e.target.value))} className="form-control" placeholder="Y (mm)" />
@@ -904,21 +728,13 @@
                 <div className="btn-group">
                   <button className="btn btn-secondary" onClick={() => moveMicroscope('x', -1)} disabled={!microscopeControl}><i className="fas fa-arrow-left"></i> X-</button>
                   <button className="btn btn-secondary" onClick={() => moveMicroscope('x', 1)} disabled={!microscopeControl}><i className="fas fa-arrow-right"></i> X+</button>
-<<<<<<< HEAD
+
                 </div>
                 <button className="btn btn-secondary" onClick={() => moveMicroscope('y', -1)} disabled={!microscopeControl}><i className="fas fa-arrow-down"></i> Y-</button>
                 <div className="btn-group">
                   <button className="btn btn-secondary" onClick={() => moveMicroscope('z', -1)} disabled={!microscopeControl}><i className="fas fa-arrow-down"></i> Z-</button>
                   <button className="btn btn-secondary" onClick={() => moveMicroscope('z', 1)} disabled={!microscopeControl}><i className="fas fa-arrow-up"></i> Z+</button>
                 </div>
-=======
-                </div>
-                <button className="btn btn-secondary" onClick={() => moveMicroscope('y', -1)} disabled={!microscopeControl}><i className="fas fa-arrow-down"></i> Y-</button>
-                <div className="btn-group">
-                  <button className="btn btn-secondary" onClick={() => moveMicroscope('z', -1)} disabled={!microscopeControl}><i className="fas fa-arrow-down"></i> Z-</button>
-                  <button className="btn btn-secondary" onClick={() => moveMicroscope('z', 1)} disabled={!microscopeControl}><i className="fas fa-arrow-up"></i> Z+</button>
-                </div>
->>>>>>> 34f9ad69
               </div>
               <button className="btn btn-primary btn-block mt-2" onClick={moveToPosition} disabled={!microscopeControl}>Move to Position</button>
             </div>
@@ -935,7 +751,6 @@
               </button>
             </div>
           </div>
-<<<<<<< HEAD
 
           <div className="control-group">
             <button className={`btn btn-info btn-block ${isLoading ? 'disabled' : ''}`} onClick={handleSimilaritySearch} disabled={!snapshotImage}>
@@ -987,43 +802,12 @@
           </select>
       </div>
           
-=======
-    
-          <div className="flex-1 min-w-[300px]">
-            <div className="control-group">
-              <div className="input-group mb-2">
-                <input type="number" value={numSimilarResults} onChange={(e) => setNumSimilarResults(e.target.value)} className="form-control" placeholder="Number of similar results" />
-              </div>
-              <button className={`btn btn-info btn-block ${isLoading ? 'disabled' : ''}`} onClick={handleSimilaritySearch} disabled={!snapshotImage}>
-                <span className={`fas ${isLoading ? 'fa-spinner fa-spin' : 'fa-search'}`}></span> Search Similar Images
-              </button>
-            </div>
-    
-            {searchResults.length > 0 && (
-              <div className="mt-4">
-                <h3>Similarity Search Results:</h3>
-                <div className="grid grid-cols-2 md:grid-cols-3 lg:grid-cols-5 gap-4">
-                  {searchResults.map((result, index) => (
-                    <div key={index} className="border rounded p-2">
-                      <img src={`data:image/jpeg;base64,${result.image}`} alt={`Result ${index + 1}`} className="w-full mb-2 rounded-lg" />
-                      <p className="text-sm text-gray-600">Channel: {result.fluorescent_channel}</p>
-                      <p className="text-sm text-gray-600">Similarity: {result.similarity.toFixed(2)}</p>
-                    </div>
-                  ))}
-                </div>
-              </div>
-            )}
-          </div>
-        </div>
-    
->>>>>>> 34f9ad69
         <div id="control-panel" className="flex flex-col gap-4">
           <div className="control-group">
             <button className="btn btn-primary btn-block" onClick={snapImage} disabled={!microscopeControl}>
               <span className="fas fa-camera"></span> Snap Image
             </button>
           </div>
-<<<<<<< HEAD
 
           <div className="control-group">
             <button className="btn btn-secondary btn-block" onClick={autoFocus} disabled={!microscopeControl}>
@@ -1093,31 +877,7 @@
                 }}
             />
         </div>
-=======
-    
-          <div className="control-group">
-            <label htmlFor="illumination-intensity">Illumination Intensity:</label>
-            <input type="range" id="illumination-intensity" className="form-control-range" min="0" max="100" value={illuminationIntensity} onChange={(e) => setIlluminationIntensity(e.target.value)} />
-            <span>{illuminationIntensity}%</span>
-          </div>
-    
-          <div className="control-group">
-            <label htmlFor="illumination-channel">Illumination Channel:</label>
-            <select id="illumination-channel" className="form-control" value={illuminationChannel} onChange={(e) => setIlluminationChannel(e.target.value)}>
-              <option value="0">BF LED matrix full</option>
-              <option value="11">Fluorescence 405 nm Ex</option>
-              <option value="12">Fluorescence 488 nm Ex</option>
-              <option value="14">Fluorescence 561nm Ex</option>
-              <option value="13">Fluorescence 638nm Ex</option>
-              <option value="15">Fluorescence 730nm Ex</option>
-            </select>
-          </div>
-    
-          <div className="control-group">
-            <label htmlFor="camera-exposure">Camera Exposure (ms):</label>
-            <input type="number" id="camera-exposure" className="form-control" value={cameraExposure} min="1" max="1000" onChange={(e) => setCameraExposure(e.target.value)} />
-          </div>
->>>>>>> 34f9ad69
+
     
           <div className="control-group">
             <button className="btn btn-primary btn-block" onClick={setIllumination} disabled={!microscopeControl}>Set Illumination</button>
@@ -1140,10 +900,6 @@
 };
 ReactDOM.render(<MicroscopeControl />, document.getElementById('app'));
 
-<<<<<<< HEAD
-=======
-ReactDOM.render(<MicroscopeControl />, document.getElementById('app'));
->>>>>>> 34f9ad69
 </script>
 </body>
 </html>